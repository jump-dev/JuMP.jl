--- conflicted
+++ resolved
@@ -148,11 +148,8 @@
 Bhatia
 Biegler
 Borchers
-<<<<<<< HEAD
 Bukhsh
-=======
 Cao
->>>>>>> 4a304dd0
 Cholesky
 Coey
 Dantzig
@@ -177,11 +174,8 @@
 Kallus
 Kaluba
 Kapelevich
-<<<<<<< HEAD
 Krasko
-=======
 Kibaek
->>>>>>> 4a304dd0
 Latorre
 Legat
 Linial
