# Each element in this TOML file has the format:
#
# [PackageName]
#    user = "jump-dev"
#    rev = ""
#    extension = false
#    has_html = false
#    filename = "README.md"
#
# All fields except `rev` are optional, and the default values are those given
# above.
#
# When the JuMP documentation builds, the `docs/make.jl` script will fetch a
# file for each package from the URL:
#   https://raw.githubusercontent.com/[user]/[PackageName].jl/[rev]/[filename]
# and add it to the `Solvers` section (if `extension = false`) or the
# `Extensions` section (if `extension = true`) of the JuMP documentation.
#
# Files _must_ be written in Documenter-compatible Markdown, and they _should_
# follow the style of the READMEs of the jump-dev packages.
#
# The `rev` _must_ be a fixed git reference, such as a commit SHA or a tag. It 
# must not be a relative reference such as a branch name.
#
# If you develop a new solver or extension, please add it to this list.
#
# Periodically, we will bump the `rev` of each package to reflect recent
# changes. If any solver or extension becomes unmaintained or incompatible with
# the latest version of JuMP or MathOptInterface, we reserve the right to 
# temporarily remove it from the list until it is updated again.

# ============================= jump-dev packages ============================ #

[AmplNLWriter]
    rev = "v1.1.0"
[BARON]
    rev = "1e98de4d9065a07c517f30498d435fda82fc3c80"
[Cbc]
    rev = "v1.1.1"
[Clp]
    rev = "v1.0.3"
[CPLEX]
    rev = "v1.0.0"
[CSDP]
    rev = "3a2e4c7c48af7660a5ba258a4cb6549ab0970366"
[DiffOpt]
    rev = "v0.4.2"
    extension = true
[Dualization]
    rev = "13974285d5ed6f678e4b96aafb764dad5238aac0"
[ECOS]
    rev = "v1.1.1"
[GLPK]
    rev = "v1.1.2"
[Gurobi]
    rev = "v1.0.1"
[HiGHS]
    rev = "v1.5.1"
[Ipopt]
    rev = "v1.2.1"
[KNITRO]
    rev = "4c56de7684c42dd3c83c5fbc515ae1f424eed524"
[MiniZinc]
    rev = "21d5829c2838959e2ec2d2952495c83f43b271b7"
[MosekTools]
    rev = "v0.14.0"
[MultiObjectiveAlgorithms]
    rev = "v1.0.0"
    has_html = true
[Pajarito]
    rev = "v0.8.2"
[ParametricOptInterface]
    rev = "1721e7b07bd1991238802a438ecb5af566d4b555"
    extension = true
[Pavito]
    rev = "c0f3d81d9e9fff2963b872cf84fea35bfcf8b1d1"
[Penopt]
    rev = "486f07d3f3a11f12012ea3ada702a3ee55c8fdc5"
[PolyJuMP]
    rev = "0832380ae36ec66ebe4cbc9555ba351d67096693"
    extension = true
[SCS]
    rev = "v1.1.4"
[SDPA]
    rev = "v0.5.0"
[SDPNAL]
    rev = "00a3fa19f4e1235587948113b0b681da17f4dab5"
[SDPT3]
    rev = "b565aac2a58818090d521f2340e71f597688e4fb"
[SeDuMi]
    rev = "v0.4.2"
[SumOfSquares]
    rev = "44b40b4d533b851a7804b19ec554d62c86b6e9b5"
    extension = true
[Xpress]
    rev = "v0.16.1"

# =========================== non-jump-dev packages ========================== #

[Alpine]
    user = "lanl-ansi"
    rev = "32757b2568acfe71257e41ed4122a120717a6460"
# [CDCS]
#   user = "oxfordcontrol"
# [CDDLib]
#   user = "JuliaPolyhedra"
# [Clarabel]
#   user = "oxfordcontrol"
#   has_html = true
[COPT]
    user = "COPT-Public"
    rev = "2d93e079645eff773552bb5da44c3024450fe990"
# [COSMO]
#   user = "oxfordcontrol"
#   has_html = true
# [DAQP]
#   user = "darnstrom"
#   rev = "main"
# [EAGO]
#   user = "PSORLab"
<<<<<<< HEAD
[GAMS]
    user = "GAMS-dev"
    rev = "v0.4.1"
# [Hypatia]
#   user = "chriscoey"
=======
# [GAMS]
#   user = "GAMS-dev"
[Hypatia]
    user = "chriscoey"
    rev = "a779e4b5ce6df9cc98679b22fb96f131225a3fb5"  
    has_html = true
>>>>>>> 2d666cb0
[InfiniteOpt]
    user = "infiniteopt"
    rev = "v0.5.7"
    filename = "docs/jump/README.md"
    extension = true
[Juniper]
    user = "lanl-ansi"
    rev = "62532341586d447f19c7360715333ba62a42bea9"
# [MadNLP]
#   user = "MadNLP"
[NEOSServer]
    user = "odow"
    rev = "v1.0.2"
# [NLopt]
#   user = "JuliaOpt"
[OSQP]
    user = "osqp"
    rev = "443706e34c2619acbe65281c60bbe850ca4a8fac"
[PATHSolver]
    user = "chkwon"
    rev = "v1.4.2"
# [ProxSDP]
#   user = "mariohsouto"
[SCIP]
    user = "scipopt"
    rev = "44e0bff587208fb4e0779db440f4104bc0bba2ec"
[SDDP]
    user = "odow"
    rev = "v1.1.4"
    has_html = true
    extension = true
# [Tulip]
#   user = "ds4dm"<|MERGE_RESOLUTION|>--- conflicted
+++ resolved
@@ -118,20 +118,13 @@
 #   rev = "main"
 # [EAGO]
 #   user = "PSORLab"
-<<<<<<< HEAD
 [GAMS]
     user = "GAMS-dev"
     rev = "v0.4.1"
-# [Hypatia]
-#   user = "chriscoey"
-=======
-# [GAMS]
-#   user = "GAMS-dev"
 [Hypatia]
     user = "chriscoey"
     rev = "a779e4b5ce6df9cc98679b22fb96f131225a3fb5"  
     has_html = true
->>>>>>> 2d666cb0
 [InfiniteOpt]
     user = "infiniteopt"
     rev = "v0.5.7"
