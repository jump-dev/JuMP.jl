# Each element in this TOML file has the format:
#
# [PackageName]
#    user = "jump-dev"
#    rev = ""
#    extension = false
#    has_html = false
#    filename = "README.md"
#
# All fields except `rev` are optional, and the default values are those given
# above.
#
# When the JuMP documentation builds, the `docs/make.jl` script will fetch a
# file for each package from the URL:
#   https://raw.githubusercontent.com/[user]/[PackageName].jl/[rev]/[filename]
# and add it to the `Solvers` section (if `extension = false`) or the
# `Extensions` section (if `extension = true`) of the JuMP documentation.
#
# Files _must_ be written in Documenter-compatible Markdown, and they _should_
# follow the style of the READMEs of the jump-dev packages.
#
# The `rev` _must_ be a fixed git reference, such as a commit SHA or a tag. It
# must not be a relative reference such as a branch name.
#
# If you develop a new solver or extension, please add it to this list.
#
# Periodically, we will bump the `rev` of each package to reflect recent
# changes. If any solver or extension becomes unmaintained or incompatible with
# the latest version of JuMP or MathOptInterface, we reserve the right to
# temporarily remove it from the list until it is updated again.

# ============================= jump-dev packages ============================ #

[AmplNLWriter]
    rev = "v1.2.3"
[BARON]
    rev = "v0.8.5"
[Cbc]
    rev = "v1.2.0"
[Clp]
    rev = "v1.2.2"
[CPLEX]
    rev = "v1.1.0"
[CSDP]
    rev = "3a2e4c7c48af7660a5ba258a4cb6549ab0970366"
[DiffOpt]
    rev = "v0.5.0"
    extension = true
[DSDP]
    rev = "v0.2.0"
[Dualization]
    rev = "v0.5.9"
[ECOS]
    rev = "v1.1.3"
[GLPK]
    rev = "v1.2.1"
[Gurobi]
    rev = "v1.7.2"
[HiGHS]
<<<<<<< HEAD
    rev = "v1.14.0"
=======
    rev = "v1.15.0"
>>>>>>> a8172472
[Hypatia]
    rev = "v0.8.1"
    has_html = true
[Ipopt]
    rev = "v1.7.3"
[KNITRO]
    rev = "v0.14.4"
[MiniZinc]
    rev = "v0.3.12"
[MosekTools]
    rev = "v0.15.7"
[MultiObjectiveAlgorithms]
    rev = "v1.4.0"
    has_html = true
[NEOSServer]
    rev = "v1.2.0"
[NLopt]
    rev = "v1.1.3"
[Pajarito]
    rev = "4c7efa915bdc900b51d1c8290dc771403b11230a"
[ParametricOptInterface]
    rev = "v0.9.0"
    extension = true
[Pavito]
    rev = "v0.3.9"
# Penopt.jl isn't a registered package yet
# [Penopt]
#     rev = "486f07d3f3a11f12012ea3ada702a3ee55c8fdc5"
[PiecewiseLinearOpt]
    rev = "f674332f09b8f4c1216a9c4cf309fa27cbad9e1b"
    extension = true
[PolyJuMP]
    rev = "v0.7.5"
    extension = true
[SCS]
    rev = "v2.1.0"
[SDPA]
    rev = "v0.6.0"
[SDPLR]
    rev = "v0.1.0"
[SDPNAL]
    rev = "00a3fa19f4e1235587948113b0b681da17f4dab5"
[SDPT3]
    rev = "b565aac2a58818090d521f2340e71f597688e4fb"
[SeDuMi]
    rev = "v0.4.3"
[SumOfSquares]
    rev = "v0.7.3"
    extension = true
[Xpress]
    rev = "v0.17.1"

# =========================== non-jump-dev packages ========================== #

[Alpine]
    user = "lanl-ansi"
    rev = "v0.5.6"
[BilevelJuMP]
    user = "joaquimg"
    rev = "v0.6.2"
    extension = true
[CATrustRegionMethod]
    user = "fadihamad94"
    rev = "v0.1.0"
[CDCS]
    user = "oxfordcontrol"
    rev = "6d165e8e8f59b14e36e99c8efb19f0e775bbd292"
[CDDLib]
    user = "JuliaPolyhedra"
    rev = "v0.10.0"
[Clarabel]
    user = "oxfordcontrol"
    rev = "v0.10.0"
    has_html = true
[COPT]
    user = "COPT-Public"
    rev = "v1.1.21"
[COSMO]
    user = "oxfordcontrol"
    rev = "v0.8.9"
    has_html = true
[DAQP]
    user = "darnstrom"
    rev = "v0.6.0"
[DisjunctiveProgramming]
    user = "hdavid16"
    rev = "6a4d0ac4a7484e52b1dbff9cee310a73d2d23e81"
    filename = "docs/jump/README.md"
    extension = true
[EAGO]
    user = "PSORLab"
    rev = "v0.8.2"
    filename = "docs/src/jump/README.md"
[GAMS]
    user = "GAMS-dev"
    rev = "dc2bcebb58b1bbeae69453084ff437905eb2463d"
[InfiniteOpt]
    user = "infiniteopt"
    rev = "v0.5.9"
    filename = "docs/jump/README.md"
    extension = true
[Juniper]
    user = "lanl-ansi"
    rev = "v0.9.2"
[Loraine]
    user = "kocvara"
    rev = "v0.2.5"
[MadNLP]
    user = "MadNLP"
    rev = "v0.8.5"
    has_html = true
[MAiNGO]
    user = "MAiNGO-github"
    rev  = "v0.2.2"
[Manopt]
    user = "JuliaManifolds"
    rev = "v0.5.8"
    filename = "Readme.md"
[MathOptAI]
    user = "lanl-ansi"
    rev = "v0.1.7"
    extension = true
[MathOptSymbolicAD]
    user = "lanl-ansi"
    rev = "v0.2.2"
    extension = true
[Optim]
    user = "JuliaNLSolvers"
    rev = "v1.11.0"
[OSQP]
    user = "osqp"
    rev = "v0.8.1"
[PATHSolver]
    user = "chkwon"
    rev = "v1.7.8"
[Percival]
    user = "JuliaSmoothOptimizers"
    rev = "0448763a5f8aa9d43a5ad684309c839f70d10fbf"
[Plasmo]
    user = "plasmo-dev"
    rev = "v0.6.4"
    has_html = true
    extension = true
[ProxSDP]
    user = "mariohsouto"
    rev = "de648be90e63a69b8d8e4f82371760065d242fe9"
    has_html = true
[SCIP]
    user = "scipopt"
    rev = "v0.12.3"
[SDDP]
    user = "odow"
    rev = "v1.10.4"
    has_html = true
    extension = true
[Tulip]
    user = "ds4dm"
    rev = "438a77b7e08b9233365603c1089cf4002e3f507c"<|MERGE_RESOLUTION|>--- conflicted
+++ resolved
@@ -57,11 +57,7 @@
 [Gurobi]
     rev = "v1.7.2"
 [HiGHS]
-<<<<<<< HEAD
-    rev = "v1.14.0"
-=======
     rev = "v1.15.0"
->>>>>>> a8172472
 [Hypatia]
     rev = "v0.8.1"
     has_html = true
