```@meta
CurrentModule = JuMP
```

# Release notes

The format is based on [Keep a Changelog](https://keepachangelog.com/en/1.0.0/),
and this project adheres to [Semantic Versioning](https://semver.org/spec/v2.0.0.html).

## Unreleased

### Added

<<<<<<< HEAD
 - Add [`relax_with_penalty!`](@ref), which is a useful tool when debugging
   infeasible models (#3140)
=======
 - Added a `result` keyword argument to [`solution_summary`] to allow
   summarizing models with multiple solutions (#3138)
>>>>>>> 856dcc67

### Other

 - Added Benders tutorial with in-place resolves (#3145)
 - Added more [Tips and tricks](@id linear_tips_and_tricks) for linear programs
   (#3144)
 - Clarified documentation that `start` can depend on the indices of a
   variable container (#3148)

## Version 1.5.0 (December 8, 2022)

### Added

  - Add support for complex-valued variables:
    * [`HermitianPSDCone`](@ref) (#3109)
    * [`ComplexPlane`](@ref) and [`ComplexVariable`](@ref) (#3134)
  - Add support for `OptimizerWithAttributes` in [`set_optimizer_attribute`](@ref)
    and [`get_optimizer_attribute`](@ref) (#3129)

### Fixed

  - Fixed error message for vectorized interval constraints (#3123)
  - Fixed passing `AbstractString` to [`set_optimizer_attribute`](@ref) (#3127)

### Other

  - Update package versions used in docs (#3119) (#3133) (#3139)
  - Fixed output of diet tutorial (#3120)
  - Explain how to use `Dates.period` in [`set_time_limit_sec`](@ref) (#3121)
  - Update to `JuliaFormatter` v1.0.15 (#3130)
  - Fixed `HTTP` server example in web_app.jl (#3131)
  - Update docs to build with `Documenter#master` (#3094)
  - Add tests for `LinearAlgebra` operations (#3132)
  - Tidy these release notes (#3135)
  - Added documentation for [Complex number support](@ref) (#3141)
  - Removed the "workforce scheduling" and "steelT3" tutorials (#3143)

## Version 1.4.0 (October 29, 2022)

### Added

  - Added [`Containers.rowtable`](@ref) which converts a container into a vector
    of `NamedTuple`s to support the Tables.jl interface. This simplifies
    converting [`Containers.DenseAxisArray`](@ref) and [`Containers.SparseAxisArray`](@ref)
    objects into tabular forms such as a DataFrame (#3104)
  - Added a new method to [`Containers.container`](@ref) so that index names are
    passed to the container (#3088)

### Fixed

  - Fixed a bug in `copy_to(dest::Model, src::MOI.ModelLike)` when `src` has
    nonlinear components (#3101)
  - Fixed the printing of `(-1.0 + 0.0im)` coefficients in complex expressions
    (#3112)
  - Fixed a parsing bug in nonlinear expressions with generator statements that
    contain multiple `for` statements (#3116)

### Other

  - Converted the multi-commodity flow tutorial to use an SQLite database (#3098)
  - Fixed a number of typos in the documentation (#3103) (#3107) (#3018)
  - Improved various style aspects of the PDF documentation (#3095) (#3098)
    (#3102)

## Version 1.3.1 (September 28, 2022)

### Fixed

  - Fixed a performance issue in `relax_integrality` (#3087)
  - Fixed the type stability of operators with `Complex` arguments (#3072)
  - Fixed a bug which added additional `+()` terms to some nonlinear expressions
    (#3091)
  - Fixed potential method ambiguities with `AffExpr` and `QuadExpr` objects
    (#3092)

### Other

  - Added [vale](https://vale.sh) as a linter for the documentation (#3080)
  - Added a tutorial on debugging JuMP models (#3043)
  - Fixed a number of typos in the documentation (#3079) (#3083)
  - Many other small tweaks to the documentation (#3068) (#3073) (#3074) (#3075)
    (#3076) (#3077) (#3078) (#3081) (#3082) (#3084) (#3085) (#3089)

## Version 1.3.0 (September 5, 2022)

### Added

  - Support slicing in `SparseAxisArray` (#3031)

### Fixed

  - Fixed a bug introduced in v1.2.0 that prevented `DenseAxisArray`s with
    `Vector` keys (#3064)

### Other

  - Released the JuMP logos under the CC BY 4.0 license (#3063)
  - Minor tweaks to the documentation (#3054) (#3056) (#3057) (#3060) (#3061)
    (#3065)
  - Improved code coverage of a number of files (#3048) (#3049) (#3050) (#3051)
    (#3052) (#3053) (#3058) (#3059)

## Version 1.2.1 (August 22, 2022)

### Fixed

  - Fixed a bug when parsing two-sided nonlinear constraints (#3045)

## Version 1.2.0 (August 16, 2022)

### Breaking

This is a large minor release because it significantly refactors the internal
code for handling nonlinear programs to use the `MathOptInterface.Nonlinear`
submodule that was introduced in MathOptInterface v1.3.0. As a consequence, the
internal datastructure in `model.nlp_data` has been removed, as has the
`JuMP._Derivatives` submodule. Despite the changes, the public API for nonlinear
programming has not changed, and any code that uses only the public API and that
worked with v1.1.1 will continue to work with v1.2.0.

### Added

  - Added `all_constraints(model; include_variable_in_set_constraints)` which
    simplifies returning a list of all constraint indices in the model.
  - Added the ability to delete nonlinear constraints via
    `delete(::Model, ::NonlinearConstraintRef)`.
  - Added the ability to provide an explicit Hessian for a multivariate
    user-defined function.
  - Added support for querying the primal value of a nonlinear constraint via
    `value(::NonlinearConstraintRef)`

### Fixed

  - Fixed a bug in `Containers.DenseAxisArray` so that it now supports indexing
    with keys that hash to the same value, even if they are different types, for
    example, `Int32` and `Int64`.
  - Fixed a bug printing the model when the solver does not support `MOI.Name`.

### Other

  - Added a constraint programming formulation to the Sudoku tutorial.
  - Added newly supported solvers Pajarito, Clarabel, and COPT to the
    installation table.
  - Fixed a variety of other miscellaneous issues in the documentation.

## Version 1.1.1 (June 14, 2022)

### Other

  - Fixed problem displaying LaTeX in the documentation
  - Minor updates to the style guide
  - Updated to MOI v1.4.0 in the documentation

## Version 1.1.0 (May 25, 2022)

### Added

  - Added `num_constraints(::Model; count_variable_in_set_constraints)` to
    simplify the process of counting the number of constraints in a model
  - Added `VariableRef(::ConstraintRef)` for querying the variable associated
    with a bound or integrality constraint.
  - Added `set_normalized_coefficients` for modifying the variable coefficients
    of a vector-valued constraint.
  - Added `set_string_names_on_creation` to disable creating `String` names for
    variables and constraints. This can improve performance.

### Fixed

  - Fixed a bug passing `nothing` to the `start` keyword of `@variable`

### Other

  - New tutorials:
    - Sensitivity analysis of a linear program
    - Serving web apps
  - Minimal ellipse SDP tutorial refactored and improved
  - Docs updated to the latest version of each package
  - Lots of minor fixes and improvements to the documentation

## Version 1.0.0 (March 24, 2022)

**Read more about this release, along with an acknowledgement of all the
contributors in our [JuMP 1.0.0 is released](https://jump.dev/blog/1.0.0-release/)
blog post.**

### Breaking

  - The previously deprecated functions (v0.23.0, v0.23.1) have been removed.
    Deprecation was to improve consistency of function names:
    - `num_nl_constraints` (see `num_nonlinear_constraints`)
    - `all_nl_constraints` (see `all_nonlinear_constraints`)
    - `add_NL_expression` (see `add_nonlinear_expression`)
    - `set_NL_objective`  (see `set_nonlinear_objective`)
    - `add_NL_constraint` (see `add_nonlinear_constraint`)
    - `nl_expr_string` (see `nonlinear_expr_string`)
    - `nl_constraint_string` (see `nonlinear_constraint_string`)
    - `SymMatrixSpace` (see `SymmetricMatrixSpace`)
  - The unintentionally exported variable `JuMP.op_hint` has been renamed to the
    unexported `JuMP._OP_HINT`

### Fixed

  - Fixed a bug writing .nl files
  - Fixed a bug broadcasting `SparseAxisArray`s

## Version 0.23.2 (March 14, 2022)

### Added

  - Added `relative_gap` to `solution_summary`
  - `register` now throws an informative error if the function is not
    differentiable using ForwardDiff. In some cases, the check in `register`
    will encounter a false negative, and the informative error will be thrown at
    run-time. This usually happens when the function is non-differentiable in a
    subset of the domain.

### Fixed

  - Fixed a scoping issue when extending the `container` keyword of containers

### Other

  - Docs updated to the latest version of each package

## Version 0.23.1 (March 2, 2022)

### Deprecated

  - `nl_expr_string` and `nl_constraint_string` have been renamed to
    `nonlinear_expr_string` and `nonlinear_constraint_string`. The old methods
    still exist with deprecation warnings. This change should impact very few
    users because to call them you must rely on private internals of the
    nonlinear API. Users are encouraged to use `sprint(show, x)` instead, where
    `x` is the nonlinear expression or constraint of interest.

### Added

  - Added support for `Base.abs2(x)` where `x` is a variable or affine
    expression. This is mainly useful for complex-valued constraints.

### Fixed

  - Fixed addition of complex and real affine expressions
  - Fixed arithmetic for Complex-valued quadratic expressions
  - Fixed variable bounds passed as `Rational{Int}(Inf)`
  - Fixed printing of the coefficient `(0 + 1im)`
  - Fixed a bug when `solution_summary` is called prior to `optimize!`

## Version 0.23.0 (February 25, 2022)

**JuMP v0.23.0 is a breaking release. It is also a release-candidate for JuMP
v1.0.0. That is, if no issues are found with the v0.23.0 release, then it will
be re-tagged as v1.0.0.**

### Breaking

  - Julia 1.6 is now the minimum supported version
  - MathOptInterface has been updated to v1.0.0
  - All previously deprecated functionality has been removed
  - `PrintMode`, `REPLMode` and `IJuliaMode` have been removed in favor of the
    MIME types `MIME"text/plain"` and `MIME"text/latex"`. Replace instances of
    `::Type{REPLMode}` with `::MIME"text/plain"`, `REPLMode` with
    `MIME("text/plain")`, `::Type{IJuliaMode}` with `::MIME"text/latex"`, and
    `IJuliaMode` with `MIME("text/latex")`.
  - Functions containing the `nl_` acronym have been renamed to the more
    explicit `nonlinear_`. For example, `num_nl_constraints` is now
    `num_nonlinear_constraints` and `set_NL_objective` is now
    `set_nonlinear_objective`. Calls to the old functions throw an error
    explaining the new name.
  - `SymMatrixSpace` has been renamed to `SymmetricMatrixSpace`

### Added

  - Added `nonlinear_dual_start_value` and `set_nonlinear_dual_start_value`
  - Added preliminary support for `Complex` coefficient types

### Fixed

  - Fixed a bug in `solution_summary`

### Other

  - MILP examples have been migrated from GLPK to HiGHS
  - Fixed various typos
  - Improved section on setting constraint start values

### Troubleshooting problems when updating

If you experience problems when updating, you are likely using previously
deprecated functionality. (By default, Julia does not warn when you use
deprecated features.)

To find the deprecated features you are using, start Julia with `--depwarn=yes`:
```
$ julia --depwarn=yes
```
Then install JuMP v0.22.3:
```julia
julia> using Pkg
julia> pkg"add JuMP@0.22.3"
```
And then run your code. Apply any suggestions, or search the release notes below
for advice on updating a specific deprecated feature.

## Version 0.22.3 (February 10, 2022)

### Fixed

  - Fixed a reproducibility issue in the TSP tutorial
  - Fixed a reproducibility issue in the `max_cut_sdp` tutorial
  - Fixed a bug broadcasting an empty SparseAxisArray

### Other

  - Added a warning and improved documentation for the modify-then-query case
  - Fixed a typo in the docstring of `RotatedSecondOrderCone`
  - Added Aqua.jl as a check for code health
  - Added introductions to each section of the tutorials
  - Improved the column generation and Benders decomposition tutorials
  - Updated documentation to MOI v0.10.8
  - Updated JuliaFormatter to v0.22.2

## Version 0.22.2 (January 10, 2022)

### Added

  - The function `all_nl_constraints` now returns all nonlinear constraints
    in a model
  - `start_value` and `set_start_value` can now be used to get and set the
    primal start for constraint references
  - Plural macros now return a tuple containing the elements that were defined
    instead of `nothing`
  - Anonymous variables are now printed as `_[i]` where `i` is the index of the
    variable instead of `noname`. Calling `name(x)` still returns `""` so this
    is non-breaking.

### Fixed

  - Fixed handling of `min` and `max` in nonlinear expressions
  - CartesianIndex is no longer allowed as a key for DenseAxisArrays.

### Other

  - Improved the performance of GenericAffExpr
  - Added a tutorial on the Travelling Salesperson Problem
  - Added a tutorial on querying the Hessian of a nonlinear program
  - Added documentation on using custom solver binaries.

## Version 0.22.1 (November 29, 2021)

### Added

  * Export `OptimizationSense` enum, with instances: `MIN_SENSE`, `MAX_SENSE`,
    and `FEASIBILITY_SENSE`
  * Add `Base.isempty(::Model)` to match `Base.empty(::Model)`

### Fixed

  * Fix bug in container with tuples as indices
  * Fix bug in `set_time_limit_sec`

### Other

  * Add tutorial "Design patterns for larger models"
  * Remove release notes section from PDF
  * General edits of the documentation and error messages

## Version 0.22.0 (November 10, 2021)

**JuMP v0.22 is a breaking release**

### Breaking

JuMP 0.22 contains a number of breaking changes. However, these should be
invisible for the majority of users. You will mostly encounter these breaking
changes if you: wrote a JuMP extension, accessed `backend(model)`, or called
`@SDconstraint`.

The breaking changes are as follows:

 * MathOptInterface has been updated to v0.10.4. For users who have interacted
   with the MOI backend, this contains a large number of breaking changes. Read
   the [MathOptInterface release notes](https://jump.dev/MathOptInterface.jl/v0.10/release_notes/#v0.10.0-(September-6,-2021))
   for more details.
 * The `bridge_constraints` keyword argument to `Model` and `set_optimizer` has
   been renamed `add_bridges` to reflect that more thing were bridged than just
   constraints.
 * The `backend(model)` field now contains a concrete instance of a
   `MOI.Utilities.CachingOptimizer` instead of one with an abstractly typed
   optimizer field. In most cases, this will lead to improved performance.
   However, calling `set_optimizer` after `backend` invalidates the old
   backend. For example:
   ```julia
   model = Model()
   b = backend(model)
   set_optimizer(model, GLPK.Optimizer)
   @variable(model, x)
   # b is not updated with `x`! Get a new b by calling `backend` again.
   new_b = backend(model)
   ```
 * All usages of `@SDconstraint` are deprecated. The new syntax is
   `@constraint(model, X >= Y, PSDCone())`.
 * Creating a `DenseAxisArray` with a `Number` as an axis will now display a
   warning. This catches a common error in which users write
   `@variable(model, x[length(S)])` instead of
   `@variable(model, x[1:length(S)])`.
 * The `caching_mode` argument to `Model`, e.g.,
   `Model(caching_mode = MOIU.MANUAL)` mode has been removed. For more control
   over the optimizer, use `direct_model` instead.
 * The previously deprecated `lp_objective_perturbation_range` and
   `lp_rhs_perturbation_range` functions have been removed. Use
   `lp_sensitivity_report` instead.
 * The `.m` fields of `NonlinearExpression` and `NonlinearParameter` have been
   renamed to `.model`.
 * Infinite variable bounds are now ignored. Thus, `@variable(model, x <= Inf)`
   will show `has_upper_bound(x) == false`. Previously, these bounds were passed
   through to the solvers which caused numerical issues for solvers expecting
   finite bounds.
 * The `variable_type` and `constraint_type` functions were removed. This should
   only affect users who previously wrote JuMP extensions. The functions can be
   deleted without consequence.
 * The internal functions `moi_mode`, `moi_bridge_constraints`,
   `moi_add_constraint`, and `moi_add_to_function_constant` are no longer
   exported.
 * The un-used method `Containers.generate_container` has been deleted.
 * The `Containers` API has been refactored, and `_build_ref_sets` is now
   public as `Containers.build_ref_sets`.
 * The `parse_constraint_` methods for extending `@constraint` at parse time
   have been refactored in a breaking way. Consult the Extensions documentation
   for more details and examples.

### Added

 * The `TerminationStatusCode` and `ResultStatusCode` enums are now exported
   by JuMP. Prefer `termination_status(model) == OPTIMAL` instead of
   `== MOI.OPTIMAL`, although the `MOI.` prefix way still works.
 * Copy a `x::DenseAxisArray` to an `Array` by calling `Array(x)`.
 * `NonlinearExpression` is now a subtype of `AbstractJuMPScalar`
 * Constraints such as `@constraint(model, x + 1 in MOI.Integer())` are now
   supported.
 * `primal_feasibility_report` now accepts a function as the first argument.
 * Scalar variables `@variable(model, x[1:2] in MOI.Integer())` creates two
   variables, both of which are constrained to be in the set `MOI.Integer`.
 * Conic constraints can now be specified as inequalities under a different
   partial ordering. So `@constraint(model, x - y in MOI.Nonnegatives())` can
   now be written as `@constraint(model, x >= y, MOI.Nonnegatives())`.
 * Names are now set for vectorized constraints.

### Fixed

 * Fixed a performance issue when `show` was called on a `SparseAxisArray` with
   a large number of elements.
 * Fixed a bug displaying barrier and simplex iterations in `solution_summary`.
 * Fixed a bug by implementing `hash` for `DenseAxisArray` and
   `SparseAxisArray`.
 * Names are now only set if the solver supports them. Previously, this
   prevented solvers such as Ipopt from being used with `direct_model`.
 * `MutableArithmetics.Zero` is converted into a `0.0` before being returned to
   the user. Previously, some calls to `@expression` would return the
   undocumented `MutableArithmetics.Zero()` object. One example is summing over
   an empty set `@expression(model, sum(x[i] for i in 1:0))`. You will now get
   `0.0` instead.
 * `AffExpr` and `QuadExpr` can now be used with `== 0` instead of `iszero`.
   This fixes a number of issues relating to Julia standard libraries such as
   `LinearAlgebra` and `SparseArrays`.
 * Fixed a bug when registering a user-defined function with splatting.

### Other

 * The documentation is now available as a PDF.
 * The documentation now includes a full copy of the MathOptInterface
   documentation to make it easy to link concepts between the docs. (The
   MathOptInterface documentation has also been significantly improved.)
 * The documentation contains a large number of improvements and clarifications
   on a range of topics. Thanks to @sshin23, @DilumAluthge, and @jlwether.
 * The documentation is now built with Julia 1.6 instead of 1.0.
 * Various error messages have been improved to be more readable.

## Version 0.21.10 (September 4, 2021)

### Added

  * Added `add_NL_expression`
  * `add_NL_xxx` functions now support `AffExpr` and `QuadExpr` as terms

### Fixed

  * Fixed a bug in `solution_summary`
  * Fixed a bug in `relax_integrality`

### Other

  * Improved error message in `lp_sensitivity_report`

## Version 0.21.9 (August 1, 2021)

### Added

  * Containers now support arbitrary container types by passing the type to the
    `container` keyword and overloading `Containers.container`.
  * `is_valid` now supports nonlinear constraints
  * Added `unsafe_backend` for querying the inner-most optimizer of a JuMP
    model.
  * Nonlinear parameters now support the plural `@NLparameters` macro.
  * Containers (e.g., `DenseAxisArray`) can now be used in vector-valued
    constraints.

### Other

  * Various improvements to the documentation.

## Version 0.21.8 (May 8, 2021)

### Added

  * The `@constraint` macro is now extendable in the same way as `@variable`.
  * `AffExpr` and `QuadExpr` can now be used in nonlinear macros.

### Fixed

  * Fixed a bug in `lp_sensitivity_report`.
  * Fixed an inference issue when creating empty `SparseAxisArray`s.

## Version 0.21.7 (April 12, 2021)

### Added

  * Added `primal_feasibility_report`, which can be used to check whether a
    primal point satisfies primal feasibility.
  * Added `coefficient`, which returns the coefficient associated with a
    variable in affine and quadratic expressions.
  * Added `copy_conflict`, which returns the IIS of an infeasible model.
  * Added `solution_summary`, which returns (and prints) a struct containing a
    summary of the solution.
  * Allow `AbstractVector` in vector constraints instead of just `Vector`.
  * Added `latex_formulation(model)` which returns an object representing the
    latex formulation of a model. Use `print(latex_formulation(model))` to print
    the formulation as a string.
  * User-defined functions in nonlinear expressions are now automatically
    registered to aid quick model prototyping. However, a warning is printed to
    encourage the manual registration.
  * DenseAxisArray's now support broadcasting over multiple arrays.
  * Container indices can now be iterators of `Base.SizeUnknown`.

### Fixed

  * Fixed bug in `rad2deg` and `deg2rad` in nonlinear expressions.
  * Fixed a MethodError bug in `Containers` when forcing container type.
  * Allow partial slicing of a DenseAxisArray, resolving an issue from 2014!
  * Fixed a bug printing variable names in IJulia.
  * Ending an IJulia cell with `model` now prints a summary of the model (like
    in the REPL) not the latex formulation. Use `print(model)` to print the latex
    formulation.
  * Fixed a bug when copying models containing nested arrays.

### Other

  * Tutorials are now part of the documentation, and more refactoring has taken
    place.
  * Added JuliaFormatter added as a code formatter.
  * Added some precompilation statements to reduce initial latency.
  * Various improvements to error messages to make them more helpful.
  * Improved performance of `value(::NonlinearExpression)`.
  * Improved performance of `fix(::VariableRef)`.

## Version 0.21.6 (January 29, 2021)

### Added

  * Added support for skew symmetric variables via
    `@variable(model, X[1:2, 1:2] in SkewSymmetricMatrixSpace())`.
  * `lp_sensitivity_report` has been added which significantly improves the
    performance of querying the sensitivity summary of an LP.
    `lp_objective_perturbation_range` and `lp_rhs_perturbation_range` are
    deprecated.
  * Dual warm-starts are now supported with `set_dual_start_value` and
    `dual_start_value`.
  * `∈` (`\in<tab>`) can now be used in macros instead of `=` or `in`.
  * Use `haskey(model::Model, key::Symbol)` to check if a name `key` is
    registered in a model.
  * Added `unregister(model::Model, key::Symbol)` to unregister a name `key`
    from `model`.
  * Added `callback_node_status` for use in callbacks.
  * Added `print_bridge_graph` to visualize the bridging graph generated by
    MathOptInterface.
  * Improved error message for containers with duplicate indices.

### Fixed

  * Various fixes to pass tests on Julia 1.6.
  * Fixed a bug in the printing of nonlinear expressions in IJulia.
  * Fixed a bug when nonlinear expressions are passed to user-defined functions.
  * Some internal functions that were previously exported are now no longer
    exported.
  * Fixed a bug when relaxing a fixed binary variable.
  * Fixed a `StackOverflowError` that occurred when `SparseAxisArray`s had a
    large number of elements.
  * Removed an unnecessary type assertion in `list_of_constraint_types`.
  * Fixed a bug when copying models with registered expressions.

### Other

  * The documentation has been significantly overhauled. It now has distinct
    sections for the manual, API reference, and examples. The existing examples
    in `/examples` have now been moved to `/docs/src/examples` and rewritten
    using `Literate.jl`, and they are now included in the documentation.
  * JuliaFormatter has been applied to most of the codebase. This will continue
    to roll out over time, as we fix upstream issues in the formatter, and will
    eventually become compulsory.
  * The root cause of a large number of method invalidations has been resolved.
  * We switched continuous integration from Travis and Appveyor to GitHub
    Actions.

## Version 0.21.5 (September 18, 2020)

### Fixed

  * Fixed deprecation warnings
  * Throw `DimensionMismatch` for incompatibly sized functions and sets
  * Unify treatment of `keys(x)` on JuMP containers

## Version 0.21.4 (September 14, 2020)

### Added

  * Add debug info when adding unsupported constraints
  * Add `relax_integrality` for solving continuous relaxation
  * Allow querying constraint conflicts

### Fixed

  * Dispatch on `Real` for `MOI.submit`
  * Implement `copy` for `CustomSet` in tests
  * Don't export private macros
  * Fix invalid assertion in nonlinear
  * Error if constraint has `NaN` right-hand side
  * Improve speed of tests
  * Lots of work modularizing files in `/test`
  * Improve line numbers in macro error messages
  * Print nonlinear subexpressions
  * Various documentation updates
  * Dependency updates:
    * Datastructures 0.18
    * MathOptFormat v0.5
    * Prep for MathOptInterface 0.9.15

## Version 0.21.3 (June 18, 2020)

- Added Special Order Sets (SOS1 and SOS2) to JuMP with default weights to ease
  the creation of such constraints (#2212).
- Added functions `simplex_iterations`, `barrier_iterations` and `node_count`
  (#2201).
- Added function `reduced_cost` (#2205).
- Implemented `callback_value` for affine and quadratic expressions (#2231).
- Support `MutableArithmetics.Zero` in objective and constraints (#2219).
- Documentation improvements:
  * Mention tutorials in the docs (#2223).
  * Update COIN-OR links (#2242).
  * Explicit link to the documentation of `MOI.FileFormats` (#2253).
  * Typo fixes (#2261).
- Containers improvements:
  * Fix `Base.map` for `DenseAxisArray` (#2235).
  * Throw `BoundsError` if number of indices is incorrect for `DenseAxisArray`
    and `SparseAxisArray` (#2240).
- Extensibility improvements:
  * Implement a `set_objective` method fallback that redirects to
    `set_objective_sense` and `set_objective_function` (#2247).
  * Add `parse_constraint` method with arbitrary number of arguments (#2051).
  * Add `parse_constraint_expr` and `parse_constraint_head` (#2228).

## Version 0.21.2 (April 2, 2020)

- Added `relative_gap()` to access `MOI.RelativeGap()` attribute (#2199).
- Documentation fixes:
  * Added link to source for docstrings in the documentation (#2207).
  * Added docstring for `@variables` macro (#2216).
  * Typo fixes (#2177, #2184, #2182).
- Implementation of methods for Base functions:
  * Implemented `Base.empty!` for `JuMP.Model` (#2198).
  * Implemented `Base.conj` for JuMP scalar types (#2209).

### Fixed

  * Fixed sum of expression with scalar product in macro (#2178).
  * Fixed writing of nonlinear models to MathOptFormat (#2181).
  * Fixed construction of empty SparseAxisArray (#2179).
  * Fixed constraint with zero function (#2188).

## Version 0.21.1 (Feb 18, 2020)

- Improved the clarity of the `with_optimizer` deprecation warning.

## Version 0.21.0 (Feb 16, 2020)

### Breaking

- Deprecated `with_optimizer` (#2090, #2084, #2141). You can replace
  `with_optimizer` by either nothing, `optimizer_with_attributes` or a closure:
  * replace `with_optimizer(Ipopt.Optimizer)` by `Ipopt.Optimizer`.
  * replace `with_optimizer(Ipopt.Optimizer, max_cpu_time=60.0)`
    by `optimizer_with_attributes(Ipopt.Optimizer, "max_cpu_time" => 60.0)`.
  * replace `with_optimizer(Gurobi.Optimizer, env)` by `() -> Gurobi.Optimizer(env)`.
  * replace `with_optimizer(Gurobi.Optimizer, env, Presolve=0)`
    by `optimizer_with_attributes(() -> Gurobi.Optimizer(env), "Presolve" => 0)`.

  alternatively to `optimizer_with_attributes`, you can also set the attributes
  separately with `set_optimizer_attribute`.
- Renamed `set_parameter` and `set_parameters` to `set_optimizer_attribute` and
  `set_optimizer_attributes` (#2150).
- Broadcast should now be explicit inside macros. `@SDconstraint(model, x >= 1)`
  and `@constraint(model, x + 1 in SecondOrderCone())` now throw an error
  instead of broadcasting `1` along the dimension of `x` (#2107).
- `@SDconstraint(model, x >= 0)` is now equivalent to `@constraint(model, x in PSDCone())`
  instead of `@constraint(model, (x .- 0) in PSDCone())` (#2107).
- The macros now create the containers with `map` instead of `for` loops,
  as a consequence, containers created by `@expression` can now have any element
  type and containers of constraint references now have concrete element types
  when possible. This fixes a long-standing issue where `@expression` could
  only be used to generate a collection of linear expressions. Now it works for
  quadratic expressions as well (#2070).
- Calling `deepcopy(::AbstractModel)` now throws an error.
- The constraint name is now printed in the model string (#2108).

### Added

- Added support for solver-independent and solver-specific callbacks (#2101).
- Added `write_to_file` and `read_from_file`, supported formats are CBF, LP,
  MathOptFormat, MPS and SDPA (#2114).
- Added support for complementarity constraints (#2132).
- Added support for indicator constraints (#2092).
- Added support for querying multiple solutions with the `result` keyword (#2100).
- Added support for constraining variables on creation (#2128).
- Added method `delete` that deletes a vector of variables at once if it is
  supported by the underlying solver (#2135).
- The arithmetic between JuMP expression has be refactored into the
  MutableArithmetics package (#2107).
- Improved error on complex values in NLP (#1978).
- Added an example of column generation (#2010).

### Fixed

- Incorrect coefficients generated when using Symmetric variables (#2102)

## Version 0.20.1 (Oct 18, 2019)

- Add sections on `@variables` and `@constraints` in the documentation (#2062).
- Fixed product of sparse matrices for Julia v1.3 (#2063).
- Added `set_objective_coefficient` to modify the coefficient of a linear term
  of the objective function (#2008).
- Added `set_time_limit_sec`, `unset_time_limit_sec` and `time_limit_sec` to set
  and query the time limit for the solver in seconds (#2053).

## Version 0.20.0 (Aug 24, 2019)

- Documentation updates.
- Numerous bug fixes.
- Better error messages (#1977, #1978, #1997, #2017).
- Performance improvements (#1947, #2032).
- Added LP sensitivity summary functions `lp_objective_perturbation_range`
  and `lp_rhs_perturbation_range` (#1917).
- Added functions `dual_objective_value`, `raw_status` and `set_parameter`.
- Added function `set_objective_coefficient` to modify the coefficient of
  a linear term of the objective (#2008).
- Added functions `set_normalized_rhs`, `normalized_rhs`, and
  `add_to_function_constant` to modify and get the constant part
  of a constraint (#1935, #1960).
- Added functions `set_normalized_coefficient` and `normalized_coefficient`
  to modify and get the coefficient of a linear term of a constraint
  (#1935, #1960).
- Numerous other improvements in MOI 0.9, see the `NEWS.md` file of MOI for more
  details.

## Version 0.19.2 (June 8, 2019)

- Fix a bug in derivatives that could arise in models with nested nonlinear
  subexpressions.

## Version 0.19.1 (May 12, 2019)

- Usability and performance improvements.
- Bug fixes.

## Version 0.19.0 (February 15, 2019)

**JuMP 0.19 contains significant breaking changes.**

### Breaking

- JuMP's abstraction layer for communicating with solvers changed from
  [MathProgBase](https://github.com/JuliaOpt/MathProgBase.jl) (MPB) to
  [MathOptInterface](https://github.com/JuliaOpt/MathOptInterface.jl)
  (MOI). MOI addresses many longstanding design issues. (See @mlubin's
  [slides](https://www.juliaopt.org/meetings/bordeaux2018/lubin.pdf) from
  JuMP-dev 2018.) JuMP 0.19 is compatible only with solvers that have been
  updated for MOI. See the
  [installation guide](https://www.juliaopt.org/JuMP.jl/dev/installation/)
  for a list of solvers that have and have not yet been updated.

- Most solvers have been renamed to `PackageName.Optimizer`. For example,
  `GurobiSolver()` is now `Gurobi.Optimizer`.

- Solvers are no longer added to a model via `Model(solver = XXX(kwargs...))`.
  Instead use `Model(with_optimizer(XXX, kwargs...))`. For example, `Model(with_optimizer(Gurobi.Optimizer, OutputFlag=0))`.

- JuMP containers (e.g., the objects returned by `@variable`) have been
  redesigned. `Containers.SparseAxisArray` replaces `JuMPDict`, `JuMPArray` was
  rewritten (inspired by `AxisArrays`) and renamed `Containers.DenseAxisArray`,
  and you can now request a container type with the `container=` keyword to the
  macros. See the corresponding
  [documentation](https://www.juliaopt.org/JuMP.jl/dev/variables/#Variable-containers-1)
  for more details.

- The statuses returned by solvers have changed. See the possible status
  values
  [here](https://www.juliaopt.org/MathOptInterface.jl/stable/apireference.html#Termination-Status-1).
  The MOI statuses are much richer than the MPB statuses and can be used to
  distinguish between previously indistinguishable cases (e.g. did the solver
  have a feasible solution when it stopped because of the time limit?).

- Starting values are separate from result values. Use `value` to query
  the value of a variable in a solution. Use `start_value` and `set_start_value`
  to get and set an initial starting point provided to the solver. The solutions
  from previous solves are no longer automatically set as the starting points
  for the next solve.

- The data structures for affine and quadratic expressions `AffExpr` and
  `QuadExpr` have changed. Internally, terms are stored in dictionaries instead
  of lists. Duplicate coefficients can no longer exist. Accessors and iteration
  methods have changed.

- `JuMPNLPEvaluator` no longer includes the linear and quadratic parts of the
  model in the evaluation calls. These are now handled separately to allow NLP
  solvers that support various types of constraints.

- JuMP solver-independent callbacks have been replaced by solver-specific
  callbacks. See your favorite solver for more details. (See the note below: No
  solver-specific callbacks are implemented yet.)

- The `norm()` syntax is no longer recognized inside macros. Use the
  `SecondOrderCone()` set instead.

- JuMP no longer performs automatic transformation between special quadratic
  forms and second-order cone constraints. Support for these
  constraint classes depends on the solver.

- The symbols `:Min` and `:Max` are no longer used as optimization senses.
  Instead, JuMP uses the `OptimizationSense` enum from MathOptInterface.
  `@objective(model, Max, ...)`, `@objective(model, Min, ...)`,
  `@NLobjective(model, Max, ...)`, and `@objective(model, Min, ...)` remain
  valid, but `@objective(m, :Max, ...)` is no longer accepted.

- The sign conventions for duals has changed in some cases for consistency with
  conic duality (see the
  [documentation](https://www.juliaopt.org/MathOptInterface.jl/v0.6.2/apimanual.html#Duals-1)).
  The `shadow_price` helper method returns duals with signs that match
  conventional LP interpretations of dual values as sensitivities of the
  objective value to relaxations of constraints.

- `@constraintref` is no longer defined. Instead, create the appropriate
  container to hold constraint references manually. For example,
  ```julia
  constraints = Dict() # Optionally, specify types for improved performance.
  for i in 1:N
    constraints[i] = @constraint(model, ...)
  end
  ```

- The `lowerbound`, `upperbound`, and `basename` keyword arguments to the `@variable`
  macro have been renamed to `lower_bound`, `upper_bound`, and `base_name`,
  for consistency with JuMP's new
  [style recommendations](https://www.juliaopt.org/JuMP.jl/dev/style/).

- We rely on broadcasting syntax to apply accessors to collections of
  variables, e.g., `value.(x)` instead of `getvalue(x)` for collections. (Use
  `value(x)` when `x` is a scalar object.)

### Added

- Splatting (like `f(x...)`) is recognized in restricted settings in nonlinear
  expressions.

- Support for deleting constraints and variables.

- The documentation has been completely rewritten using docstrings and
  Documenter.

- Support for modeling mixed conic and quadratic models (e.g., conic models
  with quadratic objectives and bi-linear matrix inequalities).

- Significantly improved support for modeling new types of constraints and for
  extending JuMP's macros.

- Support for providing dual warm starts.

- Improved support for accessing solver-specific attributes (e.g., the
  irreducible inconsistent subsystem).

- Explicit control of whether symmetry-enforcing constraints are added to PSD
  constraints.

- Support for modeling exponential cones.

- Significant improvements in internal code quality and testing.

- Style and naming guidelines.

- Direct mode and manual mode provide explicit control over when copies of a
  model are stored or regenerated. See the corresponding
  [documentation](https://www.juliaopt.org/JuMP.jl/dev/solvers/).

### Regressions

There are known regressions from JuMP 0.18 that will be addressed in a future
release (0.19.x or later):

- Performance regressions in model generation
  ([issue](https://github.com/JuliaOpt/JuMP.jl/issues/1403)). Please file an
  issue anyway if you notice a significant performance regression. We have
  plans to address a number of performance issues, but we might not be aware of
  all of them.

- Fast incremental NLP solves are not yet reimplemented
  ([issue](https://github.com/JuliaOpt/JuMP.jl/issues/1185)).

- We do not yet have an implementation of solver-specific callbacks.

- The column generation syntax in `@variable` has been removed (i.e., the
  `objective`, `coefficients`, and `inconstraints` keyword arguments). Support
  for column generation will be re-introduced in a future release.

- The ability to solve the continuous relaxation (i.e. via
  `solve(model; relaxation = true)`) is not yet reimplemented ([issue](https://github.com/JuliaOpt/JuMP.jl/issues/1611)).

## Version 0.18.5 (December 1, 2018)

   * Support views in some derivative evaluation functions.
   * Improved compatibility with PackageCompiler.

## Version 0.18.4 (October 8, 2018)

   * Fix a bug in model printing on Julia 0.7 and 1.0.

## Version 0.18.3 (October 1, 2018)

   * Add support for Julia v1.0 (Thanks @ExpandingMan)
   * Fix matrix expressions with quadratic functions (#1508)

## Version 0.18.2 (June 10, 2018)

   * Fix a bug in second-order derivatives when expressions are present (#1319)
   * Fix a bug in `@constraintref` (#1330)

## Version 0.18.1 (April 9, 2018)

   * Fix for nested tuple destructuring (#1193)
   * Preserve internal model when relaxation=true (#1209)
   * Minor bug fixes and updates for example

## Version 0.18.0 (July 27, 2017)

   * Drop support for Julia 0.5.
   * Update for ForwardDiff 0.5.
   * Minor bug fixes.

## Version 0.17.1 (June 9, 2017)

   * Use of `constructconstraint!` in `@SDconstraint`.
   * Minor bug fixes.

## Version 0.17.0 (May 27, 2017)

   * **Breaking change**: Mixing quadratic and conic constraints is no longer supported.
   * **Breaking change**: The `getvariable` and `getconstraint` functions are replaced by indexing on the corresponding symbol. For instance, to access the variable with name `x`, one should now write `m[:x]` instead of `getvariable(m, :x)`. As a consequence, creating a variable and constraint with the same name now triggers a warning, and accessing one of them afterwards throws an error. This change is breaking only in the latter case.
   * Addition of the `getobjectivebound` function that mirrors the functionality of the MathProgBase `getobjbound` function except that it takes into account transformations performed by JuMP.
   * Minor bug fixes.

The following changes are primarily of interest to developers of JuMP extensions:

   * The new syntax `@constraint(model, expr in Cone)` creates the constraint ensuring that `expr` is inside `Cone`. The `Cone` argument is passed to `constructconstraint!` which enables the call to the dispatched to an extension.
   * The `@variable` macro now calls `constructvariable!` instead of directly calling the `Variable` constructor. Extra arguments and keyword arguments passed to `@variable` are passed to `constructvariable!` which enables the call to be dispatched to an extension.
   * Refactor the internal function `conicdata` (used build the MathProgBase conic model) into smaller sub-functions to make these parts reusable by extensions.

## Version 0.16.2 (March 28, 2017)

   * Minor bug fixes and printing tweaks
   * Address deprecation warnings for Julia 0.6

## Version 0.16.1 (March 7, 2017)

   * Better support for `AbstractArray` in JuMP (Thanks @tkoolen)
   * Minor bug fixes

## Version 0.16.0 (February 23, 2017)

   * **Breaking change**: JuMP no longer has a mechanism for selecting solvers by default (the previous mechanism was flawed and incompatible with Julia 0.6). Not specifying a solver before calling `solve()` will result in an error.
   * **Breaking change**: User-defined functions are no longer global. The first argument to `JuMP.register` is now a JuMP `Model` object within whose scope the function will be registered. Calling `JuMP.register` without a `Model` now produces an error.
   * **Breaking change**: Use the new `JuMP.fix` method to fix a variable to a value or to update the value to which a variable is fixed. Calling `setvalue` on a fixed variable now results in an error in order to avoid silent behavior changes. (Thanks @joaquimg)
   * Nonlinear expressions now print out similarly to linear/quadratic expressions (useful for debugging!)
   * New `category` keyword to `@variable`. Used for specifying categories of anonymous variables.
   * Compatibility with Julia 0.6-dev.
   * Minor fixes and improvements (Thanks @cossio, @ccoffrin, @blegat)

## Version 0.15.1 (January 31, 2017)

  * Bugfix for `@LinearConstraints` and friends

## Version 0.15.0 (December 22, 2016)

  * Julia 0.5.0 is the minimum required version for this release.
  * Document support for BARON solver
  * Enable info callbacks in more states than before, e.g. for recording solutions.
    New `when` argument to `addinfocallback` ([#814](https://github.com/JuliaOpt/JuMP.jl/pull/814), thanks @yeesian)
  * Improved support for anonymous variables. This includes new warnings for potentially confusing use of the traditional non-anonymous syntax:
    * When multiple variables in a model are given the same name
    * When non-symbols are used as names, e.g., `@variable(m, x[1][1:N])`
  * Improvements in iterating over JuMP containers ([#836](https://github.com/JuliaOpt/JuMP.jl/pull/836), thanks @IssamT)
  * Support for writing variable names in .lp file output (Thanks @leethargo)
  * Support for querying duals to SDP problems (Thanks @blegat)
  * The comprehension syntax with curly braces `sum{}`, `prod{}`, and `norm2{}` has been deprecated
    in favor of Julia's native comprehension syntax `sum()`, `prod()` and `norm()` as previously announced.
    (For early adopters of the new syntax, `norm2()` was renamed to `norm()` without deprecation.)
  * Unit tests rewritten to use Base.Test instead of FactCheck
  * Improved support for operations with matrices of JuMP types (Thanks @ExpandingMan)
  * The syntax to halt a solver from inside a callback has changed from `throw(CallbackAbort())` to `return JuMP.StopTheSolver`
  * Minor bug fixes

## Version 0.14.2 (December 12, 2016)

  * Allow singleton anonymous variables (includes bugfix)

## Version 0.14.1 (September 12, 2016)

  * More consistent handling of states in informational callbacks,
    includes a new `when` parameter to `addinfocallback` for
    specifying in which state an informational callback should be called.

## Version 0.14.0 (August 7, 2016)

  * Compatibility with Julia 0.5 and ForwardDiff 0.2
  * Support for "anonymous" variables, constraints, expressions, and parameters, e.g.,
    `x = @variable(m, [1:N])` instead of `@variable(m, x[1:N])`
  * Support for retrieving constraints from a model by name via `getconstraint`
  * `@NLconstraint` now returns constraint references (as expected).
  * Support for vectorized expressions within lazy constraints
  * On Julia 0.5, parse new comprehension syntax `sum(x[i] for i in 1:N if isodd(i))`
    instead of `sum{ x[i], i in 1:N; isodd(i) }`. The old syntax with curly
    braces will be deprecated in JuMP 0.15.
  * Now possible to provide nonlinear expressions as "raw" Julia `Expr` objects
    instead of using JuMP's nonlinear macros. This input format is useful for
    programmatically generated expressions.
  * `s/Mathematical Programming/Mathematical Optimization/`
  * Support for local cuts (Thanks to @madanim, Mehdi Madani)
  * Document Xpress interface developed by @joaquimg, Joaquim Dias Garcia
  * Minor bug and deprecation fixes (Thanks @odow, @jrevels)

## Version 0.13.2 (May 16, 2016)

  * Compatibility update for MathProgBase

## Version 0.13.1 (May 3, 2016)

  * Fix broken deprecation for `registerNLfunction`.

## Version 0.13.0 (April 29, 2016)

  * Most exported methods and macros have been renamed to avoid camelCase. See the list of changes [here](https://github.com/JuliaOpt/JuMP.jl/blob/e53d0db67cde2a4b80d0c1281f4b49eb0128a1f5/src/deprecated.jl#L30). There is a 1-1 mapping from the old names to the new, and it is safe to simply replace the names to update existing models.
  * Specify variable lower/upper bounds in `@variable` using the `lowerbound` and `upperbound` keyword arguments.
  * Change name printed for variable using the `basename` keyword argument to `@variable`.
  * New `@variables` macro allows multi-line declaration of groups of variables.
  * A number of solver methods previously available only through MathProgBase are now exposed directly in JuMP. The fix was [recorded](https://youtu.be/qF1lZPJ3a5A) live!
  * Compatibility fixes with Julia 0.5.
  * The "end" indexing syntax is no longer supported within JuMPArrays which do not use 1-based indexing until upstream issues are resolved, see [here](https://github.com/JuliaOpt/JuMP.jl/issues/730).

## Version 0.12.2 (March 9, 2016)

  * Small fixes for nonlinear optimization

## Version 0.12.1 (March 1, 2016)

  * Fix a regression in slicing for JuMPArrays (when not using 1-based indexing)

## Version 0.12.0 (February 27, 2016)

  * The automatic differentiation functionality has been completely rewritten with a number of user-facing changes:
      - `@defExpr` and `@defNLExpr` now take the model as the first argument. The previous one-argument version of `@defExpr` is deprecated; all expressions should be named. E.g., replace `@defExpr(2x+y)` with `@defExpr(jump_model, my_expr, 2x+y)`.
      - JuMP no longer uses Julia's variable binding rules for efficiently re-solving a sequence of nonlinear models. Instead, we have introduced nonlinear parameters. This is a breaking change, so we have added a warning message when we detect models that may depend on the old behavior.
      - Support for user-defined functions integrated within nonlinear JuMP expressions.
  * Replaced iteration over `AffExpr` with `Number`-like scalar iteration; previous iteration behavior is now available via `linearterms(::AffExpr)`.
  * Stopping the solver via `throw(CallbackAbort())` from a callback no longer triggers an exception. Instead, `solve()` returns `UserLimit` status.
  * `getDual()` now works for conic problems (Thanks @emreyamangil.)

## Version 0.11.3 (February 4, 2016)

  * Bug-fix for problems with quadratic objectives and semidefinite constraints

## Version 0.11.2 (January 14, 2016)

  * Compatibility update for Mosek

## Version 0.11.1 (December 1, 2015)

  * Remove usage of `@compat` in tests.
  * Fix updating quadratic objectives for nonlinear models.

## Version 0.11.0 (November 30, 2015)

  * Julia 0.4.0 is the minimum required version for this release.
  * Fix for scoping semantics of index variables in sum{}. Index variables no longer leak into the surrounding scope.
  * Addition of the `solve(m::Model, relaxation=true)` keyword argument to solve the standard continuous relaxation of model `m`
  * The `getConstraintBounds()` method allows access to the lower and upper bounds of all constraints in a (nonlinear) model.
  * Update for breaking changes in MathProgBase

## Version 0.10.3 (November 20, 2015)

  * Fix a rare error when parsing quadratic expressions
  * Fix `Variable()` constructor with default arguments
  * Detect unrecognized keywords in `solve()`

## Version 0.10.2 (September 28, 2015)

  * Fix for deprecation warnings

## Version 0.10.1 (September 3, 2015)

  * Fixes for ambiguity warnings.
  * Fix for breaking change in precompilation syntax in Julia 0.4-pre

## Version 0.10.0 (August 31, 2015)

  * Support (on Julia 0.4 and later) for conditions in indexing `@defVar` and `@addConstraint` constructs, e.g. `@defVar(m, x[i=1:5,j=1:5; i+j >= 3])`
  * Support for vectorized operations on Variables and expressions. See the documentation for details.
  * New `getVar()` method to access variables in a model by name
  * Support for semidefinite programming.
  * Dual solutions are now available for general nonlinear problems. You may call `getDual` on a reference object for a nonlinear constraint, and `getDual` on a variable object for Lagrange multipliers from active bounds.
  * Introduce warnings for two common performance traps: too many calls to `getValue()` on a collection of variables and use of the `+` operator in a loop to sum expressions.
  * Second-order cone constraints can be written directly with the `norm()` and `norm2{}` syntax.
  * Implement MathProgBase interface for querying Hessian-vector products.
  * Iteration over `JuMPContainer`s is deprecated; instead, use the `keys` and `values` functions, and `zip(keys(d),values(d))` for the old behavior.
  * `@defVar` returns `Array{Variable,N}` when each of `N` index sets are of the form `1:nᵢ`.
  * Module precompilation: on Julia 0.4 and later, `using JuMP` is now much faster.

## Version 0.9.3 (August 11, 2015)

  * Fixes for FactCheck testing on julia v0.4.

## Version 0.9.2 (June 27, 2015)

  * Fix bug in @addConstraints.

## Version 0.9.1 (April 25, 2015)

  * Fix for Julia 0.4-dev.
  * Small infrastructure improvements for extensions.

## Version 0.9.0 (April 18, 2015)

  * Comparison operators for constructing constraints (e.g. `2x >= 1`) have been deprecated. Instead, construct the constraints explicitly in
    the `@addConstraint` macro to add them to the model, or in the `@LinearConstraint` macro to create a stand-alone linear constraint instance.
  * `getValue()` method implemented to compute the value of a nonlinear subexpression
  * JuMP is now released under the Mozilla Public License version 2.0 (was previously LGPL). MPL is a copyleft license which is less restrictive than LGPL, especially for embedding JuMP within other applications.
  * A number of performance improvements in ReverseDiffSparse for computing derivatives.
  * `MathProgBase.getsolvetime(m)` now returns the solution time reported by the solver, if available. (Thanks @odow, Oscar Dowson)
  * Formatting fix for LP format output. (Thanks @sbebo, Leonardo Taccari).

## Version 0.8.0 (February 17, 2015)

  * Nonlinear subexpressions now supported with the `@defNLExpr` macro.
  * SCS supported for solving second-order conic problems.
  * `setXXXCallback` family deprecated in favor of `addXXXCallback`.
  * Multiple callbacks of the same type can be registered.
  * Added support for informational callbacks via `addInfoCallback`.
  * A `CallbackAbort` exception can be thrown from callback to safely exit optimization.

## Version 0.7.4 (February 4, 2015)

  * Reduced costs and linear constraint duals are now accessible when quadratic constraints are present.
  * Two-sided nonlinear constraints are supported.
  * Methods for accessing the number of variables and constraints in a model are renamed.
  * New default procedure for setting initial values in nonlinear optimization: project zero onto the variable bounds.
  * Small bug fixes.

## Version 0.7.3 (January 14, 2015)

  * Fix a method ambiguity conflict with Compose.jl (cosmetic fix)

## Version 0.7.2 (January 9, 2015)

  * Fix a bug in `sum(::JuMPDict)`
  * Added the `setCategory` function to change a variables category (e.g. continuous or binary)
  after construction, and `getCategory` to retrieve the variable category.

## Version 0.7.1 (January 2, 2015)

  * Fix a bug in parsing linear expressions in macros. Affects only Julia 0.4 and later.

## Version 0.7.0 (December 29, 2014)

### Linear/quadratic/conic programming

  * **Breaking change**: The syntax for column-wise model generation has been changed to use keyword arguments in `@defVar`.
  * On Julia 0.4 and later, variables and coefficients may be multiplied in any order within macros. That is, variable*coefficient is now valid syntax.
  * ECOS supported for solving second-order conic problems.

### [Nonlinear programming](@id _nonlinear_programming_release_notes)

  * Support for skipping model generation when solving a sequence of nonlinear models with changing data.
  * Fix a memory leak when solving a sequence of nonlinear models.
  * The `@addNLConstraint` macro now supports the three-argument version to define sets of nonlinear constraints.
  * KNITRO supported as a nonlinear solver.
  * Speed improvements for model generation.
  * The `@addNLConstraints` macro supports adding multiple (groups of) constraints at once. Syntax is similar to `@addConstraints`.
  * Discrete variables allowed in nonlinear problems for solvers which support them (currently only KNITRO).

### General

  * Starting values for variables may now be specified with `@defVar(m, x, start=value)`.
  * The `setSolver` function allows users to change the solver subsequent to model creation.
  * Support for "fixed" variables via the `@defVar(m, x == 1)` syntax.
  * Unit tests rewritten to use FactCheck.jl, improved testing across solvers.

## Version 0.6.3 (October 19, 2014)

  * Fix a bug in multiplying two AffExpr objects.

## Version 0.6.2 (October 11, 2014)

  * Further improvements and bug fixes for printing.
  * Fixed a bug in `@defExpr`.
  * Support for accessing expression graphs through the MathProgBase NLP interface.

## Version 0.6.1 (September 19, 2014)

  * Improvements and bug fixes for printing.

## Version 0.6.0 (September 9, 2014)

  * Julia 0.3.0 is the minimum required version for this release.
  * `buildInternalModel(m::Model)` added to build solver-level model in memory without optimizing.
  * Deprecate `load_model_only` keyword argument to `solve`.
  * Add groups of constraints with `@addConstraints` macro.
  * Unicode operators now supported, including `∑` for `sum`, `∏` for `prod`, and `≤`/`≥`
  * Quadratic constraints supported in `@addConstraint` macro.
  * Quadratic objectives supported in `@setObjective` macro.
  * MathProgBase solver-independent interface replaces Ipopt-specific interface for nonlinear problems
    - **Breaking change**: `IpoptOptions` no longer supported to specify solver options, use `m = Model(solver=IpoptSolver(options...))` instead.
  * New solver interfaces: ECOS, NLopt, and nonlinear support for MOSEK
  * New option to control whether the lazy constraint callback is executed at each node in the B&B tree or just when feasible solutions are found
  * Add support for semicontinuous and semi-integer variables for those solvers that support them.
  * Add support for index dependencies (e.g. triangular indexing) in `@defVar`, `@addConstraint`, and `@defExpr` (e.g. `@defVar(m, x[i=1:10,j=i:10])`).
    - This required some changes to the internal structure of JuMP containers, which may break code that explicitly stored `JuMPDict` objects.

## Version 0.5.8 (September 24, 2014)

  * Fix a bug with specifying solvers (affects Julia 0.2 only)

## Version 0.5.7 (September 5, 2014)

  * Fix a bug in printing models

## Version 0.5.6 (September 2, 2014)

  * Add support for semicontinuous and semi-integer variables for those solvers that support them.
    - **Breaking change**: Syntax for `Variable()` constructor has changed (use of this interface remains discouraged)
  * Update for breaking changes in MathProgBase

## Version 0.5.5 (July 6, 2014)

  * Fix bug with problem modification: adding variables that did not appear in existing constraints or objective.

## Version 0.5.4 (June 19, 2014)

  * Update for breaking change in MathProgBase which reduces loading times for `using JuMP`
  * Fix error when MIPs not solved to optimality

## Version 0.5.3 (May 21, 2014)

  * Update for breaking change in ReverseDiffSparse

## Version 0.5.2 (May 9, 2014)

  * Fix compatibility with Julia 0.3 prerelease

## Version 0.5.1 (May 5, 2014)

  * Fix a bug in coefficient handling inside lazy constraints and user cuts

## Version 0.5.0 (May 2, 2014)

  * Support for nonlinear optimization with exact, sparse second-order derivatives automatically computed. Ipopt is currently the only solver supported.
  * `getValue` for `AffExpr` and `QuadExpr`
  * **Breaking change**: `getSolverModel` replaced by `getInternalModel`, which returns the internal MathProgBase-level model
  * Groups of constraints can be specified with `@addConstraint` (see documentation for details). This is not a breaking change.
  * `dot(::JuMPDict{Variable},::JuMPDict{Variable})` now returns the corresponding quadratic expression.

## Version 0.4.1 (March 24, 2014)

  * Fix bug where change in objective sense was ignored when re-solving a model.
  * Fix issue with handling zero coefficients in AffExpr.

## Version 0.4.0 (March 10, 2014)

  * Support for SOS1 and SOS2 constraints.
  * Solver-independent callback for user heuristics.
  * `dot` and `sum` implemented for `JuMPDict` objects. Now you can say `@addConstraint(m, dot(a,x) <= b)`.
  * Developers: support for extensions to JuMP. See definition of Model in `src/JuMP.jl` for more details.
  * Option to construct the low-level model before optimizing.

## Version 0.3.2 (February 17, 2014)

 * Improved model printing
   - Preliminary support for IJulia output

## Version 0.3.1 (January 30, 2014)

 * Documentation updates
 * Support for MOSEK
 * CPLEXLink renamed to CPLEX

## Version 0.3.0 (January 21, 2014)

 * Unbounded/infeasibility rays: `getValue()` will return the corresponding
   components of an unbounded ray when a model is unbounded, if supported
   by the selected solver. `getDual()` will return an infeasibility ray (Farkas
   proof) if a model is infeasible and the selected solver supports this
   feature.
 * Solver-independent callbacks for user generated cuts.
 * Use new interface for solver-independent QCQP.
 * `setlazycallback` renamed to `setLazyCallback` for consistency.

## Version 0.2.0 (December 15, 2013)

### Breaking

   * Objective sense is specified in `setObjective` instead of in the `Model`
     constructor.
   * `lpsolver` and `mipsolver` merged into single `solver` option.

### Added

   * Problem modification with efficient LP restarts and MIP warm-starts.
   * Relatedly, column-wise modeling now supported.
   * Solver-independent callbacks supported. Currently we support only
     a "lazy constraint" callback, which works with Gurobi, CPLEX, and GLPK.
     More callbacks coming soon.

## Version 0.1.2 (November 16, 2013)

  * Bug fixes for printing, improved error messages.
  * Allow `AffExpr` to be used in macros; e.g.,
    `ex = y + z; @addConstraint(m, x + 2*ex <= 3)`

## Version 0.1.1 (October 23, 2013)

  * Update for solver specification API changes in MathProgBase.

## Version 0.1.0 (October 3, 2013)

  * Initial public release.<|MERGE_RESOLUTION|>--- conflicted
+++ resolved
@@ -11,13 +11,10 @@
 
 ### Added
 
-<<<<<<< HEAD
+ - Added a `result` keyword argument to [`solution_summary`] to allow
+   summarizing models with multiple solutions (#3138)
  - Add [`relax_with_penalty!`](@ref), which is a useful tool when debugging
    infeasible models (#3140)
-=======
- - Added a `result` keyword argument to [`solution_summary`] to allow
-   summarizing models with multiple solutions (#3138)
->>>>>>> 856dcc67
 
 ### Other
 
