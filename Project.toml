name = "JuMP"
uuid = "4076af6c-e467-56ae-b986-b466b2749572"
repo = "https://github.com/jump-dev/JuMP.jl.git"
version = "0.21.5"

[deps]
Calculus = "49dc2e85-a5d0-5ad3-a950-438e2897f1b9"
DataStructures = "864edb3b-99cc-5e75-8d2d-829cb0a9cfe8"
ForwardDiff = "f6369f11-7733-5829-9624-2563aa707210"
JSON = "682c06a0-de6a-54ab-a142-c8b1cf79cde6"
LinearAlgebra = "37e2e46d-f89d-539d-b4ee-838fcccc9c8e"
MathOptInterface = "b8f27783-ece8-5eb3-8dc8-9495eed66fee"
MutableArithmetics = "d8a4904e-b15c-11e9-3269-09a3773c0cb0"
NaNMath = "77ba4419-2d1f-58cd-9bb1-8ffee604a2e3"
Random = "9a3f8284-a2c9-5f02-9a11-845980a1fd5c"
SparseArrays = "2f01184e-e22b-5df5-ae63-d93ebab69eaf"
<<<<<<< HEAD
SpecialFunctions = "276daf66-3868-5448-9aa4-cd146d93841b"
=======
StaticArrays = "90137ffa-7385-5640-81b9-e52037218182"
>>>>>>> d5fa2d67
Statistics = "10745b16-79ce-11e8-11f9-7d13ad32a3b2"

[compat]
Calculus = "0.5"
DataStructures = "0.18"
ForwardDiff = "~0.5.0, ~0.6, ~0.7, ~0.8, ~0.9, ~0.10"
JSON = "0.21"
MathOptInterface = "~0.9.14"
MutableArithmetics = "0.2"
NaNMath = "0.3"
# This restriction on StaticArrays is needed to avoid excessive memory 
# usage on Julia 1.0.x. See JuMP#2390, JuliaArrays/StaticArrays#857, or 
# JuliaLang/julia#38634. It can be removed when the minimum Julia version
# is changed to the new LTS (julia = "1.6").
StaticArrays = "0.12"
julia = "1"

[extras]
Test = "8dfed614-e22c-5e08-85e1-65c5234f0b40"

[targets]
test = ["Test"]<|MERGE_RESOLUTION|>--- conflicted
+++ resolved
@@ -14,11 +14,8 @@
 NaNMath = "77ba4419-2d1f-58cd-9bb1-8ffee604a2e3"
 Random = "9a3f8284-a2c9-5f02-9a11-845980a1fd5c"
 SparseArrays = "2f01184e-e22b-5df5-ae63-d93ebab69eaf"
-<<<<<<< HEAD
 SpecialFunctions = "276daf66-3868-5448-9aa4-cd146d93841b"
-=======
 StaticArrays = "90137ffa-7385-5640-81b9-e52037218182"
->>>>>>> d5fa2d67
 Statistics = "10745b16-79ce-11e8-11f9-7d13ad32a3b2"
 
 [compat]
@@ -29,6 +26,7 @@
 MathOptInterface = "~0.9.14"
 MutableArithmetics = "0.2"
 NaNMath = "0.3"
+SpecialFunctions = "0.8, 1"
 # This restriction on StaticArrays is needed to avoid excessive memory 
 # usage on Julia 1.0.x. See JuMP#2390, JuliaArrays/StaticArrays#857, or 
 # JuliaLang/julia#38634. It can be removed when the minimum Julia version
