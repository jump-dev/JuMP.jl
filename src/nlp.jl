--- conflicted
+++ resolved
@@ -2226,11 +2226,7 @@
 end
 
 """
-<<<<<<< HEAD
-    add_NL_expression(model::Model, expr::Expr)
-=======
     add_nonlinear_expression(model::Model, expr::Expr)
->>>>>>> 1bb9d45f
 
 Add a nonlinear expression `expr` to `model`.
 
@@ -2244,32 +2240,20 @@
 ## Examples
 
 ```jldoctest; setup=:(using JuMP; model = Model(); @variable(model, x))
-<<<<<<< HEAD
-julia> add_NL_expression(model, :(\$(x) + \$(x)^2))
-"Reference to nonlinear expression #1"
-```
-"""
-function add_NL_expression(model::Model, ex)
-=======
 julia> add_nonlinear_expression(model, :(\$(x) + \$(x)^2))
 subexpression[1]: x + x ^ 2.0
 ```
 """
 function add_nonlinear_expression(model::Model, ex)
->>>>>>> 1bb9d45f
     return NonlinearExpression(model, _NonlinearExprData(model, ex))
 end
 
 """
-<<<<<<< HEAD
-    set_NL_objective(model::Model, sense::MOI.OptimizationSense, expr::Expr)
-=======
     set_nonlinear_objective(
         model::Model,
         sense::MOI.OptimizationSense,
         expr::Expr,
     )
->>>>>>> 1bb9d45f
 
 Set the nonlinear objective of `model` to the expression `expr`, with the
 optimization sense `sense`.
