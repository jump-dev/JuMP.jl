#  Copyright 2017, Iain Dunning, Joey Huchette, Miles Lubin, and contributors
#  This Source Code Form is subject to the terms of the Mozilla Public
#  License, v. 2.0. If a copy of the MPL was not distributed with this
#  file, You can obtain one at https://mozilla.org/MPL/2.0/.

function _build_reified_constraint(error_fn::Function, lhs, rhs)
    set = MOI.Reified(moi_set(rhs))
    return VectorConstraint([lhs; jump_function(rhs)], set)
end

function parse_constraint_call(
    error_fn::Function,
    ::Bool,
    ::Union{Val{:(<-->)},Val{:⟺}},
    lhs,
    rhs,
)
<<<<<<< HEAD
    if !Meta.isexpr(rhs, :braces) || length(rhs.args) != 1
        _error(
=======
    if !isexpr(rhs, :braces) || length(rhs.args) != 1
        error_fn(
>>>>>>> a8b26555
            "Invalid right-hand side `$(rhs)` of reified constraint. " *
            "Expected constraint surrounded by `{` and `}`.",
        )
    end
    vectorized, parse_code, build_call = parse_constraint(error_fn, rhs.args[1])
    if vectorized
        error_fn("vectorized constraints cannot be used with reification.")
    end
    new_build_call =
        Expr(:call, :_build_reified_constraint, error_fn, esc(lhs), build_call)
    return parse_code, new_build_call
end

function constraint_string(
    print_mode,
    constraint::VectorConstraint{F,<:MOI.Reified},
) where {F}
    lhs = function_string(print_mode, constraint.func[1])
    set = constraint.set.set
    con = if set isa MOI.AbstractVectorSet
        VectorConstraint(constraint.func[2:end], set)
    else
        ScalarConstraint(constraint.func[2], set)
    end
    return string(lhs, " <--> {", constraint_string(print_mode, con), "}")
end<|MERGE_RESOLUTION|>--- conflicted
+++ resolved
@@ -15,13 +15,8 @@
     lhs,
     rhs,
 )
-<<<<<<< HEAD
     if !Meta.isexpr(rhs, :braces) || length(rhs.args) != 1
-        _error(
-=======
-    if !isexpr(rhs, :braces) || length(rhs.args) != 1
         error_fn(
->>>>>>> a8b26555
             "Invalid right-hand side `$(rhs)` of reified constraint. " *
             "Expected constraint surrounded by `{` and `}`.",
         )
