--- conflicted
+++ resolved
@@ -864,7 +864,6 @@
 end
 
 """
-<<<<<<< HEAD
     set_normalized_coefficient(
         constraint::ConstraintRef,
         variable_1:GenericVariableRef,
@@ -964,10 +963,7 @@
 end
 
 """
-    set_normalized_rhs(con_ref::ConstraintRef, value)
-=======
     set_normalized_rhs(constraint::ConstraintRef, value)
->>>>>>> 8b72ffff
 
 Set the right-hand side term of `constraint` to `value`.
 
