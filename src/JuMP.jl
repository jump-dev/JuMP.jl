--- conflicted
+++ resolved
@@ -388,9 +388,6 @@
 backend(model::Model) = model.moi_backend
 
 """
-<<<<<<< HEAD
-    _moi_mode(model::MOI.ModelLike)
-=======
     unsafe_backend(model::Model)
 
 Return the innermost optimizer associated with the JuMP model `model`.
@@ -464,13 +461,8 @@
 unsafe_backend(model::MOIB.LazyBridgeOptimizer) = unsafe_backend(model.model)
 unsafe_backend(model::MOI.ModelLike) = model
 
-"""
-    moi_mode(model::MOI.ModelLike)
->>>>>>> 41c7b43b
-
-Return the `ModelMode` of `model`.
-"""
 _moi_mode(model::MOI.ModelLike) = DIRECT
+
 function _moi_mode(model::MOIU.CachingOptimizer)
     if model.mode == MOIU.AUTOMATIC
         return AUTOMATIC
