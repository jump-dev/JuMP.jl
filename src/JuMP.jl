#  Copyright 2017, Iain Dunning, Joey Huchette, Miles Lubin, and contributors
#  This Source Code Form is subject to the terms of the Mozilla Public
#  License, v. 2.0. If a copy of the MPL was not distributed with this
#  file, You can obtain one at http://mozilla.org/MPL/2.0/.
#############################################################################
# JuMP
# An algebraic modeling language for Julia
# See http://github.com/JuliaOpt/JuMP.jl
#############################################################################

module JuMP

using LinearAlgebra
using SparseArrays

import MathOptInterface
const MOI = MathOptInterface
const MOIU = MOI.Utilities

import Calculus
import DataStructures.OrderedDict
import ForwardDiff
include("_Derivatives/_Derivatives.jl")
using ._Derivatives

# Exports are at the end of the file.

# Deprecations for JuMP v0.18 -> JuMP v0.19 transition
Base.@deprecate(getobjectivevalue, JuMP.objective_value)
Base.@deprecate(getobjectivebound, JuMP.objective_bound)
Base.@deprecate(getvalue,          JuMP.value)
Base.@deprecate(getdual,           JuMP.dual)
Base.@deprecate(numvar,            JuMP.num_variables)
Base.@deprecate(numnlconstr,       JuMP.num_nl_constraints)
Base.@deprecate(setlowerbound,     JuMP.set_lower_bound)
Base.@deprecate(setupperbound,     JuMP.set_upper_bound)
Base.@deprecate(linearterms,       JuMP.linear_terms)

writeLP(args...; kargs...) = error("writeLP has been removed from JuMP. Use `MathOptFormat.jl` instead.")
writeMPS(args...; kargs...) = error("writeMPS has been removed from JuMP. Use `MathOptFormat.jl` instead.")

include("utils.jl")

const _MOIVAR = MOI.VariableIndex
const _MOICON{F,S} = MOI.ConstraintIndex{F,S}
const _MOILB = _MOICON{MOI.SingleVariable,MOI.GreaterThan{Float64}}
const _MOIUB = _MOICON{MOI.SingleVariable,MOI.LessThan{Float64}}
const _MOIFIX = _MOICON{MOI.SingleVariable,MOI.EqualTo{Float64}}
const _MOIINT = _MOICON{MOI.SingleVariable,MOI.Integer}
const _MOIBIN = _MOICON{MOI.SingleVariable,MOI.ZeroOne}

MOIU.@model(_MOIModel,
            (MOI.ZeroOne, MOI.Integer),
            (MOI.EqualTo, MOI.GreaterThan, MOI.LessThan, MOI.Interval),
            (MOI.Zeros, MOI.Nonnegatives, MOI.Nonpositives, MOI.SecondOrderCone,
             MOI.RotatedSecondOrderCone, MOI.GeometricMeanCone,
             MOI.PositiveSemidefiniteConeTriangle,
             MOI.PositiveSemidefiniteConeSquare,
             MOI.RootDetConeTriangle, MOI.RootDetConeSquare,
             MOI.LogDetConeTriangle, MOI.LogDetConeSquare),
            (),
            (MOI.SingleVariable,),
            (MOI.ScalarAffineFunction, MOI.ScalarQuadraticFunction),
            (MOI.VectorOfVariables,),
            (MOI.VectorAffineFunction, MOI.VectorQuadraticFunction))

"""
    OptimizerFactory

User-friendly closure that creates new MOI models. New `OptimizerFactory`s are
created with [`with_optimizer`](@ref) and new models are created from the
optimizer factory `optimizer_factory` with `optimizer_factory()`.

## Examples

The following construct an optimizer factory and then use it to create two
independent `IpoptOptimizer`s:
```julia
optimizer_factory = with_optimizer(IpoptOptimizer, print_level=0)
optimizer1 = optimizer_factory()
optimizer2 = optimizer_factory()
```
"""
struct OptimizerFactory
    # The constructor can be
    # * `Function`: a function, or
    # * `DataType`: a type, or
    # * `UnionAll`: a type with missing parameters.
    constructor
    args::Tuple
    kwargs # type changes from Julia v0.6 to v0.7 so we leave it untyped for now
end

"""
    with_optimizer(constructor, args...; kwargs...)

Return an `OptimizerFactory` that creates optimizers using the constructor
`constructor` with positional arguments `args` and keyword arguments `kwargs`.

## Examples

The following returns an optimizer factory that creates `IpoptOptimizer`s using
the constructor call `IpoptOptimizer(print_level=0)`:
```julia
with_optimizer(IpoptOptimizer, print_level=0)
```
"""
function with_optimizer(constructor,
                        args...; kwargs...)
    if !applicable(constructor, args...)
        error("$constructor does not have any method with arguments $args.",
              "The first argument of `with_optimizer` should be callable with",
              " the other argument of `with_optimizer`.")
    end
    return OptimizerFactory(constructor, args, kwargs)
end

function (optimizer_factory::OptimizerFactory)()
    return optimizer_factory.constructor(optimizer_factory.args...;
                                         optimizer_factory.kwargs...)
end

include("shapes.jl")

# Model

# Model has three modes:
# 1) AUTOMATIC: moi_backend field holds a CachingOptimizer in AUTOMATIC mode.
# 2) MANUAL: moi_backend field holds a CachingOptimizer in MANUAL mode.
# 3) DIRECT: moi_backend field holds an AbstractOptimizer. No extra copy of the model is stored. The moi_backend must support add_constraint etc.
# Methods to interact with the CachingOptimizer are defined in solverinterface.jl.
@enum ModelMode AUTOMATIC MANUAL DIRECT

abstract type AbstractModel end
# All `AbstractModel`s must define methods for these functions:
# num_variables, object_dictionary

"""
    Model

A mathematical model of an optimization problem.
"""
mutable struct Model <: AbstractModel
    # Special variablewise properties that we keep track of:
    # lower bound, upper bound, fixed, integrality, binary
    variable_to_lower_bound::Dict{_MOIVAR, _MOILB}
    variable_to_upper_bound::Dict{_MOIVAR, _MOIUB}
    variable_to_fix::Dict{_MOIVAR, _MOIFIX}
    variable_to_integrality::Dict{_MOIVAR, _MOIINT}
    variable_to_zero_one::Dict{_MOIVAR, _MOIBIN}
    # In MANUAL and AUTOMATIC modes, CachingOptimizer.
    # In DIRECT mode, will hold an AbstractOptimizer.
    moi_backend::MOI.AbstractOptimizer
    # List of shapes of constraints that are not `ScalarShape` or `VectorShape`.
    shapes::Dict{_MOICON, AbstractShape}
    # List of bridges to add in addition to the ones added in
    # `MOI.Bridges.full_bridge_optimizer`. With `BridgeableConstraint`, the
    # same bridge may be added many times so we store them in a `Set` instead
    # of, e.g., a `Vector`.
    bridge_types::Set{Any}
    # Hook into a solve call...function of the form f(m::Model; kwargs...),
    # where kwargs get passed along to subsequent solve calls.
    optimize_hook
    # TODO: Document.
    nlp_data
    # Dictionary from variable and constraint names to objects.
    obj_dict::Dict{Symbol, Any}
    # Number of times we add large expressions. Incremented and checked by
    # the `operator_warn` method.
    operator_counter::Int
    # Enable extensions to attach arbitrary information to a JuMP model by
    # using an extension-specific symbol as a key.
    ext::Dict{Symbol, Any}
end

"""
    Model(; caching_mode::MOIU.CachingOptimizerMode=MOIU.AUTOMATIC,
            bridge_constraints::Bool=true)

Return a new JuMP model without any optimizer; the model is stored the model in
a cache. The mode of the `CachingOptimizer` storing this cache is
`caching_mode`. The optimizer can be set later in the [`optimize!`](@ref)
call. If `bridge_constraints` is true, constraints that are not supported by the
optimizer are automatically bridged to equivalent supported constraints when
an appropriate transformation is defined in the `MathOptInterface.Bridges`
module or is defined in another module and is explicitely added.
"""
function Model(; caching_mode::MOIU.CachingOptimizerMode=MOIU.AUTOMATIC,
                 solver=nothing)
    if solver !== nothing
        error("The solver= keyword is no longer available in JuMP 0.19 and " *
              "later. See the JuMP documentation " *
              "(http://www.juliaopt.org/JuMP.jl/latest/) for latest syntax.")
    end
    universal_fallback = MOIU.UniversalFallback(_MOIModel{Float64}())
    caching_opt = MOIU.CachingOptimizer(universal_fallback,
                                        caching_mode)
    return direct_model(caching_opt)
end

"""
    Model(optimizer_factory::OptimizerFactory;
          caching_mode::MOIU.CachingOptimizerMode=MOIU.AUTOMATIC,
          bridge_constraints::Bool=true)

Return a new JuMP model using the optimizer factory `optimizer_factory` to
create the optimizer. The optimizer factory can be created by the
[`with_optimizer`](@ref) function.

## Examples

The following creates a model using the optimizer
`IpoptOptimizer(print_level=0)`:
```julia
model = Model(with_optimizer(Ipopt.Optimizer, print_level=0))
```
"""
function Model(optimizer_factory::OptimizerFactory;
               bridge_constraints::Bool=true, kwargs...)
    model = Model(; kwargs...)
    set_optimizer(model, optimizer_factory,
                  bridge_constraints=bridge_constraints)
    return model
end

"""
    direct_model(backend::MOI.ModelLike)

Return a new JuMP model using `backend` to store the model and solve it. As
opposed to the [`Model`](@ref) constructor, no cache of the model is stored
outside of `backend` and no bridges are automatically applied to `backend`.
The absence of cache reduces the memory footprint but it is important to bear
in mind the following implications of creating models using this *direct* mode:

* When `backend` does not support an operation, such as modifying
  constraints or adding variables/constraints after solving, an error is
  thrown. For models created using the [`Model`](@ref) constructor, such
  situations can be dealt with by storing the modifications in a cache and
  loading them into the optimizer when `optimize!` is called.
* No constraint bridging is supported by default.
* The optimizer used cannot be changed the model is constructed.
* The model created cannot be copied.
"""
function direct_model(backend::MOI.ModelLike)
    @assert MOI.is_empty(backend)
    return Model(Dict{_MOIVAR, _MOILB}(),
                 Dict{_MOIVAR, _MOIUB}(),
                 Dict{_MOIVAR, _MOIFIX}(),
                 Dict{_MOIVAR, _MOIINT}(),
                 Dict{_MOIVAR, _MOIBIN}(),
                 backend,
                 Dict{_MOICON, AbstractShape}(),
                 Set{Any}(),
                 nothing,
                 nothing,
                 Dict{Symbol, Any}(),
                 0,
                 Dict{Symbol, Any}())
end

Base.broadcastable(model::Model) = Ref(model)


"""
    backend(model::Model)

Return the lower-level MathOptInterface model that sits underneath JuMP. This
model depends on which operating mode JuMP is in (manual, automatic, or direct),
and whether there are any bridges in the model.

If JuMP is in direct mode (i.e., the model was created using [`direct_model`](@ref)),
the backend with be the optimizer passed to `direct_model`. If JuMP is in manual
or automatic mode, the backend is a `MOI.Utilities.CachingOptimizer`.

This function should only be used by advanced users looking to access low-level
MathOptInterface or solver-specific functionality.
"""
backend(model::Model) = model.moi_backend

moi_mode(model::MOI.ModelLike) = DIRECT
function moi_mode(model::MOIU.CachingOptimizer)
    if model.mode == MOIU.AUTOMATIC
        return AUTOMATIC
    else
        return MANUAL
    end
end

"""
    mode(model::Model)

Return mode (DIRECT, AUTOMATIC, MANUAL) of model.
"""
function mode(model::Model)
    # The type of `backend(model)` is not type-stable, so we use a function
    # barrier (`moi_mode`) to improve performance.
    return moi_mode(backend(model))
end

# Direct mode
moi_bridge_constraints(model::MOI.ModelLike) = false
function moi_bridge_constraints(model::MOIU.CachingOptimizer)
    return model.optimizer isa MOI.Bridges.LazyBridgeOptimizer
end

# Internal function.
function _try_get_solver_name(model_like)
    try
        return MOI.get(model_like, MOI.SolverName())::String
    catch ex
        if isa(ex, ArgumentError)
            return "SolverName() attribute not implemented by the optimizer."
        else
            rethrow(ex)
        end
    end
end

"""
    solver_name(model::Model)

If available, returns the `SolverName` property of the underlying optimizer.
Returns `"No optimizer attached"` in `AUTOMATIC` or `MANUAL` modes when no
optimizer is attached. Returns
"SolverName() attribute not implemented by the optimizer." if the attribute is
not implemented.
"""
function solver_name(model::Model)
    if mode(model) != DIRECT &&
        MOIU.state(backend(model)) == MOIU.NO_OPTIMIZER
        return "No optimizer attached."
    else
        return _try_get_solver_name(backend(model))
    end
end

"""
    bridge_constraints(model::Model)

When in direct mode, return `false`.
When in manual or automatic mode, return a `Bool` indicating whether the
optimizer is set and unsupported constraints are automatically bridged
to equivalent supported constraints when an appropriate transformation is
available.
"""
function bridge_constraints(model::Model)
    # The type of `backend(model)` is not type-stable, so we use a function
    # barrier (`moi_bridge_constraints`) to improve performance.
    return moi_bridge_constraints(backend(model))
end

function _moi_add_bridge(model::Nothing,
                        BridgeType::Type{<:MOI.Bridges.AbstractBridge})
    # No optimizer is attached, the bridge will be added when one is attached
    return
end
function _moi_add_bridge(model::MOI.ModelLike,
                        BridgeType::Type{<:MOI.Bridges.AbstractBridge})
    error("Cannot add bridge if `bridge_constraints` was set to `false` in the",
          " `Model` constructor.")
end
function _moi_add_bridge(bridge_opt::MOI.Bridges.LazyBridgeOptimizer,
                        BridgeType::Type{<:MOI.Bridges.AbstractBridge})
    MOI.Bridges.add_bridge(bridge_opt, BridgeType{Float64})
    return
end
function _moi_add_bridge(caching_opt::MOIU.CachingOptimizer,
                        BridgeType::Type{<:MOI.Bridges.AbstractBridge})
    _moi_add_bridge(caching_opt.optimizer, BridgeType)
    return
end

"""
     add_bridge(model::Model,
                BridgeType::Type{<:MOI.Bridges.AbstractBridge})

Add `BridgeType` to the list of bridges that can be used to transform
unsupported constraints into an equivalent formulation using only constraints
supported by the optimizer.
"""
function add_bridge(model::Model,
                    BridgeType::Type{<:MOI.Bridges.AbstractBridge})
    push!(model.bridge_types, BridgeType)
    # The type of `backend(model)` is not type-stable, so we use a function
    # barrier (`_moi_add_bridge`) to improve performance.
    _moi_add_bridge(JuMP.backend(model), BridgeType)
    return
end

"""
    num_variables(model::Model)::Int64

Returns number of variables in `model`.
"""
num_variables(model::Model)::Int64 = MOI.get(model, MOI.NumberOfVariables())

"""
    num_nl_constraints(model::Model)

Returns the number of nonlinear constraints associated with the `model`.
"""
function num_nl_constraints(model::Model)
    return model.nlp_data !== nothing ? length(model.nlp_data.nlconstr) : 0
end

# TODO(IainNZ): Document these too.
object_dictionary(model::Model) = model.obj_dict

"""
    termination_status(model::Model)

Return the reason why the solver stopped (i.e., the MathOptInterface model
attribute `TerminationStatus`).
"""
function termination_status(model::Model)
    return MOI.get(model, MOI.TerminationStatus())::MOI.TerminationStatusCode
end

"""
    primal_status(model::Model)

Return the status of the most recent primal solution of the solver (i.e., the
MathOptInterface model attribute `PrimalStatus`).
"""
function primal_status(model::Model)
    return MOI.get(model, MOI.PrimalStatus())::MOI.ResultStatusCode
end

"""
    dual_status(model::Model)

Return the status of the most recent dual solution of the solver (i.e., the
MathOptInterface model attribute `DualStatus`).
"""
function dual_status(model::Model)
    return MOI.get(model, MOI.DualStatus())::MOI.ResultStatusCode
end

set_optimize_hook(model::Model, f) = (model.optimize_hook = f)

"""
<<<<<<< HEAD
    solve_time(model::Model)

If available, returns the solve time reported by the solver.
Returns "ArgumentError: ModelLike of type `Solver.Optimizer` does not support accessing
the attribute MathOptInterface.SolveTime()" if the attribute is
not implemented.
"""
function solve_time(model::Model)
    return MOI.get(model, MOI.SolveTime())
=======
    set_silent(model::Model)

Takes precedence over any other attribute controlling verbosity 
and requires the solver to produce no output.
"""
function set_silent(model::Model)
    return MOI.set(model, MOI.Silent(), true)
end

"""
    unset_silent(model::Model)

Neutralize the effect of the `set_silent` function and let the solver
attributes control the verbosity.
"""
function unset_silent(model::Model)
    return MOI.set(model, MOI.Silent(), false)
>>>>>>> b6554b8d
end

# Abstract base type for all scalar types
abstract type AbstractJuMPScalar end


# These are required to create symmetric containers of AbstractJuMPScalars.
LinearAlgebra.symmetric_type(::Type{T}) where T <: AbstractJuMPScalar = T
LinearAlgebra.symmetric(scalar::AbstractJuMPScalar, ::Symbol) = scalar
# This is required for linear algebra operations involving transposes.
LinearAlgebra.adjoint(scalar::AbstractJuMPScalar) = scalar

"""
    owner_model(s::AbstractJuMPScalar)

Return the model owning the scalar `s`.
"""
function owner_model end

Base.iterate(x::AbstractJuMPScalar) = (x, true)
Base.iterate(::AbstractJuMPScalar, state) = nothing
Base.isempty(::AbstractJuMPScalar) = false

# Check if two arrays of AbstractJuMPScalars are equal. Useful for testing.
function isequal_canonical(x::AbstractArray{<:JuMP.AbstractJuMPScalar},
                           y::AbstractArray{<:JuMP.AbstractJuMPScalar})
    return size(x) == size(y) && all(JuMP.isequal_canonical.(x, y))
end

include("constraints.jl")
include("variables.jl")
include("objective.jl")

Base.zero(::Type{V}) where V<:AbstractVariableRef = zero(GenericAffExpr{Float64, V})
Base.zero(v::AbstractVariableRef) = zero(typeof(v))
Base.one(::Type{V}) where V<:AbstractVariableRef = one(GenericAffExpr{Float64, V})
Base.one(v::AbstractVariableRef) = one(typeof(v))

mutable struct VariableNotOwnedError <: Exception
    context::String
end
function Base.showerror(io::IO, ex::VariableNotOwnedError)
    print(io, "VariableNotOwnedError: Variable not owned by model present in $(ex.context)")
end


Base.copy(v::VariableRef, new_model::Model) = VariableRef(new_model, v.index)
Base.copy(x::Nothing, new_model::AbstractModel) = nothing
# TODO: Replace with vectorized copy?
function Base.copy(v::AbstractArray{VariableRef}, new_model::AbstractModel)
    return (var -> VariableRef(new_model, var.index)).(v)
end

_moi_optimizer_index(model::MOI.AbstractOptimizer, index::MOI.Index) = index
function _moi_optimizer_index(model::MOIU.CachingOptimizer, index::MOI.Index)
    if MOIU.state(model) == MOIU.NO_OPTIMIZER
        throw(NoOptimizer())
    elseif MOIU.state(model) == MOIU.EMPTY_OPTIMIZER
        error("There is no `optimizer_index` as the optimizer is not ",
              "synchronized with the cached model. Call ",
              "`MOIU.attach_optimizer(model)` to synchronize it.")
    else
        @assert MOIU.state(model) == MOIU.ATTACHED_OPTIMIZER
        return _moi_optimizer_index(model.optimizer,
                                    model.model_to_optimizer_map[index])
    end
end
function _moi_optimizer_index(model::MOI.Bridges.LazyBridgeOptimizer,
                              index::MOI.Index)
    if index isa MOI.ConstraintIndex &&
        MOI.Bridges.is_bridged(model, typeof(index))
        error("There is no `optimizer_index` for $(typeof(index)) constraints",
              " because they are bridged.")
    else
        return _moi_optimizer_index(model.model, index)
    end
end


"""
    optimizer_index(v::VariableRef)::MOI.VariableIndex

Return the index of the variable that corresponds to `v` in the optimizer model.
It throws [`NoOptimizer`](@ref) if no optimizer is set and throws an
`ErrorException` if the optimizer is set but is not attached.
"""
function optimizer_index(v::VariableRef)
    model = owner_model(v)
    if mode(model) == DIRECT
        return index(v)
    else
        return _moi_optimizer_index(backend(model), index(v))
    end
end

"""
    optimizer_index(cr::ConstraintRef{Model})::MOI.ConstraintIndex

Return the index of the constraint that corresponds to `cr` in the optimizer
model. It throws [`NoOptimizer`](@ref) if no optimizer is set and throws an
`ErrorException` if the optimizer is set but is not attached or if the
constraint is bridged.
"""
function optimizer_index(cr::ConstraintRef{Model})
    if mode(cr.model) == DIRECT
        return index(cr)
    else
        return _moi_optimizer_index(backend(cr.model), index(cr))
    end
end

"""
    index(cr::ConstraintRef)::MOI.ConstraintIndex

Return the index of the constraint that corresponds to `cr` in the MOI backend.
"""
index(cr::ConstraintRef) = cr.index

"""
    struct OptimizeNotCalled <: Exception end

A result attribute cannot be queried before [`optimize!`](@ref) is called.
"""
struct OptimizeNotCalled <: Exception end

"""
    struct NoOptimizer <: Exception end

No optimizer is set. The optimizer can be provided at the [`Model`](@ref)
constructor or at the [`optimize!`](@ref) call with [`with_optimizer`](@ref).
"""
struct NoOptimizer <: Exception end

# Throws an error if `optimize!` has not been called, i.e., if there is no
# optimizer attached or if the termination status is `MOI.OPTIMIZE_NOT_CALLED`.
function _moi_get_result(model::MOI.ModelLike, args...)
    if MOI.get(model, MOI.TerminationStatus()) == MOI.OPTIMIZE_NOT_CALLED
        throw(OptimizeNotCalled())
    end
    return MOI.get(model, args...)
end
function _moi_get_result(model::MOIU.CachingOptimizer, args...)
    if MOIU.state(model) == MOIU.NO_OPTIMIZER
        throw(NoOptimizer())
    elseif MOI.get(model, MOI.TerminationStatus()) == MOI.OPTIMIZE_NOT_CALLED
        throw(OptimizeNotCalled())
    end
    return MOI.get(model, args...)
end

"""
    get(model::Model, attr::MathOptInterface.AbstractModelAttribute)

Return the value of the attribute `attr` from the model's MOI backend.
"""
function MOI.get(model::Model, attr::MOI.AbstractModelAttribute)
    if MOI.is_set_by_optimize(attr) &&
       !(attr isa MOI.TerminationStatus) && # Before `optimize!` is called, the
       !(attr isa MOI.PrimalStatus) &&      # statuses are `OPTIMIZE_NOT_CALLED`
       !(attr isa MOI.DualStatus)           # and `NO_SOLUTION`
        _moi_get_result(backend(model), attr)
    else
        MOI.get(backend(model), attr)
    end
end
function MOI.get(model::Model, attr::MOI.AbstractVariableAttribute,
                 v::VariableRef)
    check_belongs_to_model(v, model)
    if MOI.is_set_by_optimize(attr)
        return _moi_get_result(backend(model), attr, index(v))
    else
        return MOI.get(backend(model), attr, index(v))
    end
end
function MOI.get(model::Model, attr::MOI.AbstractConstraintAttribute,
                 cr::ConstraintRef)
    check_belongs_to_model(cr, model)
    if MOI.is_set_by_optimize(attr)
        return _moi_get_result(backend(model), attr, index(cr))
    else
        return MOI.get(backend(model), attr, index(cr))
    end
end

MOI.set(m::Model, attr::MOI.AbstractOptimizerAttribute, value) = MOI.set(backend(m), attr, value)
MOI.set(m::Model, attr::MOI.AbstractModelAttribute, value) = MOI.set(backend(m), attr, value)
function MOI.set(model::Model, attr::MOI.AbstractVariableAttribute,
                 v::VariableRef, value)
    check_belongs_to_model(v, model)
    MOI.set(backend(model), attr, index(v), value)
end
function MOI.set(model::Model, attr::MOI.AbstractConstraintAttribute,
                 cr::ConstraintRef, value)
    check_belongs_to_model(cr, model)
    MOI.set(backend(model), attr, index(cr), value)
end

# GenericAffineExpression, AffExpr, AffExprConstraint
include("aff_expr.jl")

# GenericQuadExpr, QuadExpr
# GenericQuadConstraint, QuadConstraint
include("quad_expr.jl")

include("sets.jl")

# SDConstraint
include("sd.jl")

"""
    Base.getindex(m::JuMP.AbstractModel, name::Symbol)

To allow easy accessing of JuMP tVariables and Constraints via `[]` syntax.
Returns the variable, or group of variables, or constraint, or group of constraints, of the given name which were added to the model. This errors if multiple variables or constraints share the same name.
"""
function Base.getindex(m::JuMP.AbstractModel, name::Symbol)
    obj_dict = object_dictionary(m)
    if !haskey(obj_dict, name)
        throw(KeyError(name))
    elseif obj_dict[name] === nothing
        error("There are multiple variables and/or constraints named $name that are already attached to this model. If creating variables programmatically, use the anonymous variable syntax x = @variable(m, [1:N], ...). If creating constraints programmatically, use the anonymous constraint syntax con = @constraint(m, ...).")
    else
        return obj_dict[name]
    end
end

"""
    Base.setindex!(m::JuMP.Model, value, name::Symbol)

stores the object `value` in the model `m` using so that it can be accessed via `getindex`.  Can be called with `[]` syntax.
"""
function Base.setindex!(m::JuMP.Model, value, name::Symbol)
    # if haskey(m.obj_dict, name)
    #     warn("Overwriting the object $name stored in the model. Consider using anonymous variables and constraints instead")
    # end
    m.obj_dict[name] = value
end

"""
    operator_warn(model::AbstractModel)
    operator_warn(model::Model)

This function is called on the model whenever two affine expressions are added
together without using `destructive_add!`, and at least one of the two
expressions has more than 50 terms.

For the case of `Model`, if this function is called more than 20,000 times then
a warning is generated once.
"""
function operator_warn(::AbstractModel) end
function operator_warn(model::Model)
    model.operator_counter += 1
    if model.operator_counter > 20000
        @warn(
            "The addition operator has been used on JuMP expressions a large " *
            "number of times. This warning is safe to ignore but may " *
            "indicate that model generation is slower than necessary. For " *
            "performance reasons, you should not add expressions in a loop. " *
            "Instead of x += y, use add_to_expression!(x,y) to modify x in " *
            "place. If y is a single variable, you may also use " *
            "add_to_expression!(x, coef, y) for x += coef*y.", maxlog = 1)
    end
end

# Types used in the nonlinear code
# TODO: rename "m" field to "model" for style compliance
struct NonlinearExpression
    m::Model
    index::Int
end

struct NonlinearParameter <: AbstractJuMPScalar
    m::Model
    index::Int
end

include("copy.jl")
include("Containers/Containers.jl")
include("operators.jl")
include("macros.jl")
include("optimizer_interface.jl")
include("nlp.jl")
include("print.jl")

# JuMP exports everything except internal symbols, which are defined as those
# whose name starts with an underscore. If you don't want all of these symbols
# in your environment, then use `import JuMP` instead of `using JuMP`.

# Do not add JuMP-defined symbols to this exclude list. Instead, rename them
# with an underscore.
const _EXCLUDE_SYMBOLS = [Symbol(@__MODULE__), :eval, :include]

for sym in names(@__MODULE__, all=true)
    sym_string = string(sym)
    if sym in _EXCLUDE_SYMBOLS || startswith(sym_string, "_")
        continue
    end
    if !(Base.isidentifier(sym) || (startswith(sym_string, "@") &&
         Base.isidentifier(sym_string[2:end])))
       continue
    end
    @eval export $sym
end

end<|MERGE_RESOLUTION|>--- conflicted
+++ resolved
@@ -439,7 +439,6 @@
 set_optimize_hook(model::Model, f) = (model.optimize_hook = f)
 
 """
-<<<<<<< HEAD
     solve_time(model::Model)
 
 If available, returns the solve time reported by the solver.
@@ -449,7 +448,9 @@
 """
 function solve_time(model::Model)
     return MOI.get(model, MOI.SolveTime())
-=======
+end
+
+"""
     set_silent(model::Model)
 
 Takes precedence over any other attribute controlling verbosity 
@@ -467,7 +468,6 @@
 """
 function unset_silent(model::Model)
     return MOI.set(model, MOI.Silent(), false)
->>>>>>> b6554b8d
 end
 
 # Abstract base type for all scalar types
