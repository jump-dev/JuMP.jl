--- conflicted
+++ resolved
@@ -350,7 +350,6 @@
         q
     end
 end
-<<<<<<< HEAD
 
 function hasdependentsets(idxvars, idxsets)
     # check if any index set depends on a previous index var
@@ -368,9 +367,6 @@
 dependson(ex::Expr,s::Symbol) = any([dependson(a,s) for a in ex.args])
 dependson(ex::Symbol,s::Symbol) = (ex == s)
 dependson(ex,s::Symbol) = false
-
-=======
->>>>>>> f4bfc0d7
 
 macro defVar(m, x, extra...)
     m = esc(m)
