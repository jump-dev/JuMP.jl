--- conflicted
+++ resolved
@@ -45,54 +45,11 @@
             push!(geninstance.args[2].args[2].args, :(length($(esc(idxsets[i])))))
         end
         return geninstance
-
-<<<<<<< HEAD
     else
         # JuMPDict
         return :(
             $(esc(instancename)) = JuMPDict{$T,$N}(Dict{NTuple{$N},$T}(),$(quot(instancename)))
         )
-=======
-    typecode = :(type $(typename){T} <: JuMPDict{T}; innerArray::Array{T,$N}; name::String;
-                        indexsets end)
-    builddicts = quote end
-    for i in 1:N
-        if !isrange[i]
-            push!(typecode.args[3].args,:($(dictnames[i])::IntDict))
-            push!(builddicts.args, quote 
-                $(esc(dictnames[i])) = Dict{eltype($(esc(idxsets[i]))),Int}(); 
-                for (j,k) in enumerate($(esc(idxsets[i])))
-                    $(esc(dictnames[i]))[k] = j
-                end 
-            end)
-        end
-    end
-    getidxlhs = :(Base.getindex(d::$(typename)))
-    setidxlhs = :(setindex!(d::$(typename),val))
-    getidxrhs = :(Base.getindex(d.innerArray))
-    setidxrhs = :(setindex!(d.innerArray,val))
-    maplhs = :(Base.map(f::Function,d::$(typename)))
-    maprhs = :($(typename)(map(f,d.innerArray),d.name,d.indexsets))
-    for i in 1:N
-        varname = symbol(string("x",i))
-        
-        if isrange[i]
-            push!(getidxlhs.args,:($varname))
-            push!(setidxlhs.args,:($varname))
-
-            push!(getidxrhs.args,:(isa($varname, Int) ? $varname+$(1-idxsets[i].args[1]) : $varname ))
-            push!(setidxrhs.args,:($varname+$(1-idxsets[i].args[1])))
-        else
-            push!(getidxlhs.args,varname)
-            push!(setidxlhs.args,varname)
-
-            push!(getidxrhs.args,:(d.($(Expr(:quote,dictnames[i])))[$varname]))
-            push!(setidxrhs.args,:(d.($(Expr(:quote,dictnames[i])))[$varname]))
-            push!(   maprhs.args,:(d.($(Expr(:quote,dictnames[i])))))
-        end
-    end
->>>>>>> 520a9e01
-
     end
 end
 
