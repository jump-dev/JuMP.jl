--- conflicted
+++ resolved
@@ -930,7 +930,6 @@
               num_constraints(model, AffExpr, MOI.Interval{Float64})
     end
 
-<<<<<<< HEAD
     @testset "singular_plural_error" begin
         model = Model()
         @test_macro_throws(
@@ -976,7 +975,8 @@
             ),
             @NLparameter(model, begin x == 1 end),
         )
-=======
+    end
+
     @testset "supports_shift_constant" begin
         model = Model()
         @variable(model, x)
@@ -985,7 +985,6 @@
         @test obj.func == x + 0.5
         @test obj.set == MOI.Integer()
         @test_throws ErrorException add_to_function_constant(c, 1.0)
->>>>>>> 118b5ac8
     end
 end
 
