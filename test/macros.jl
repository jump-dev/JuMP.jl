--- conflicted
+++ resolved
@@ -1427,7 +1427,6 @@
     return
 end
 
-<<<<<<< HEAD
 function test_parse_constraint_head_error()
     model = Model()
     @variable(model, x)
@@ -1462,14 +1461,14 @@
         "`ub >= expr >= lb` are supported.",
     )
     @test_macro_throws(err, @constraint(model, 1 >= x <= 2))
-=======
+end
+
 function test_reorder_keyword_arguments()
     model = Model()
     @variable(model, integer = true, x)
     @test is_integer(x)
     c = @constraint(model, base_name = "my_c", x <= 1)
     @test name(c) == "my_c"
->>>>>>> b1866a40
     return
 end
 
