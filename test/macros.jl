--- conflicted
+++ resolved
@@ -1432,7 +1432,6 @@
     return
 end
 
-<<<<<<< HEAD
 function test_MA_Zero_objective()
     model = Model()
     @test @objective(model, Min, sum(i for i in 1:0)) === 0.0
@@ -1445,7 +1444,9 @@
     @expression(model, expr[j = 1:2], sum(i for i in j:0))
     @test expr == [0.0, 0.0]
     @test expr isa Vector{Float64}
-=======
+    return
+end
+
 function test_reorder_keyword_arguments()
     model = Model()
     @variable(model, integer = true, x)
@@ -1463,7 +1464,6 @@
     @test name(c[1][2]) == "my_c[1]"
     @test name(c[2][1]) == "my_c[2]"
     @test name(c[2][2]) == "my_c[2]"
->>>>>>> c3c02540
     return
 end
 
