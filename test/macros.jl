--- conflicted
+++ resolved
@@ -1261,7 +1261,131 @@
     return
 end
 
-<<<<<<< HEAD
+function test_nlparameter_register()
+    model = Model()
+    @NLparameter(model, p == 1)
+    @test model[:p] === p
+    @NLparameter(model, q[i = 1:3; isodd(i)] == i)
+    @test model[:q] === q
+    @test_throws ErrorException @NLparameter(model, p == 1)
+    r = @NLparameter(model, value = 1)
+    @test_throws KeyError model[:r]
+    return
+end
+
+function test_variable_vector_lowerbound()
+    msg =
+        "Passing arrays as variable bounds is not supported. Instead of " *
+        "`@variable(model, x[1:2] >= lb)`, do " *
+        "`@variable(model, x[i=1:2] >= lb[i])`. Alternatively, create " *
+        "the variable without bounds, then call `set_lower_bound.(x, lb)`"
+    model = Model()
+    @test_throws_strip(
+        ErrorException("In `@variable(model, x[1:2] >= [1, 2])`: $(msg)"),
+        @variable(model, x[1:2] >= [1, 2]),
+    )
+    return
+end
+
+function test_variable_vector_upperbound()
+    msg =
+        "Passing arrays as variable bounds is not supported. Instead of " *
+        "`@variable(model, x[1:2] <= ub)`, do " *
+        "`@variable(model, x[i=1:2] <= ub[i])`. Alternatively, create " *
+        "the variable without bounds, then call `set_upper_bound.(x, ub)`"
+    model = Model()
+    @test_throws_strip(
+        ErrorException("In `@variable(model, x[1:2] <= [1, 2])`: $(msg)"),
+        @variable(model, x[1:2] <= [1, 2]),
+    )
+    return
+end
+
+function test_variable_vector_fixed()
+    msg =
+        "Passing arrays as variable bounds is not supported. Instead of " *
+        "`@variable(model, x[1:2] == fx)`, do " *
+        "`@variable(model, x[i=1:2] == fx[i])`. Alternatively, create " *
+        "the variable without bounds, then call `fix.(x, fx)`"
+    model = Model()
+    @test_throws_strip(
+        ErrorException("In `@variable(model, x[1:2] == [1, 2])`: $(msg)"),
+        @variable(model, x[1:2] == [1, 2]),
+    )
+    return
+end
+
+function test_variable_vector_start()
+    msg =
+        "Passing arrays as variable starts is not supported. Instead of " *
+        "`@variable(model, x[1:2], start = x0)`, do " *
+        "`@variable(model, x[i=1:2], start = x0[i])`. Alternatively, " *
+        "create the variable without starting values, then call " *
+        "`set_start_value.(x, x0)`."
+    model = Model()
+    @test_throws_strip(
+        ErrorException("In `@variable(model, x[1:2], start = [1, 2])`: $(msg)"),
+        @variable(model, x[1:2], start = [1, 2]),
+    )
+    return
+end
+
+function test_variable_vector_interval()
+    msg =
+        "Passing arrays as variable bounds is not supported. Instead of " *
+        "`@variable(model, x[1:2] <= ub)`, do " *
+        "`@variable(model, x[i=1:2] <= ub[i])`. Alternatively, create " *
+        "the variable without bounds, then call `set_upper_bound.(x, ub)`"
+    model = Model()
+    @test_throws_strip(
+        ErrorException(
+            "In `@variable(model, 0 <= x[2:3, 3:4] <= rand(2, 2))`: $(msg)",
+        ),
+        @variable(model, 0 <= x[2:3, 3:4] <= rand(2, 2)),
+    )
+    return
+end
+
+function test_invalid_name_errors()
+    model = Model()
+    @test_macro_throws(
+        ErrorException("Expression x.y cannot be used as a name."),
+        @variable(model, x.y),
+    )
+    return
+end
+
+function test_invalid_name_errors_denseaxisarray()
+    model = Model()
+    @test_macro_throws(
+        ErrorException("Expression x.y cannot be used as a name."),
+        @variable(model, x.y[2:3, 1:2]),
+    )
+    return
+end
+
+function test_invalid_name_errors_sparseaxisarray()
+    model = Model()
+    @test_macro_throws(
+        ErrorException("Expression x.y cannot be used as a name."),
+        @variable(model, x.y[i = 1:3; isodd(i)]),
+    )
+    return
+end
+
+function test_invalid_variable_syntax()
+    model = Model()
+    @test_macro_throws(
+        ErrorException(
+            "In `@variable(model, MyInfo(1))`: Invalid syntax: your syntax " *
+            "is wrong, but we don't know why. Consult the documentation for " *
+            "various ways to create variables in JuMP.",
+        ),
+        @variable(model, MyInfo(1)),
+    )
+    return
+end
+
 function test_broadcasting_variable_in_set()
     model = Model()
     @variable(model, z[1:2] in MOI.GreaterThan.([3.0, 2.0]))
@@ -1305,130 +1429,6 @@
     @test num_variables(model) == 12
     @variable(model, dense_b[1:2, 2:4] in MOI.GreaterThan(3.0))
     @test num_variables(model) == 18
-=======
-function test_nlparameter_register()
-    model = Model()
-    @NLparameter(model, p == 1)
-    @test model[:p] === p
-    @NLparameter(model, q[i = 1:3; isodd(i)] == i)
-    @test model[:q] === q
-    @test_throws ErrorException @NLparameter(model, p == 1)
-    r = @NLparameter(model, value = 1)
-    @test_throws KeyError model[:r]
-    return
-end
-
-function test_variable_vector_lowerbound()
-    msg =
-        "Passing arrays as variable bounds is not supported. Instead of " *
-        "`@variable(model, x[1:2] >= lb)`, do " *
-        "`@variable(model, x[i=1:2] >= lb[i])`. Alternatively, create " *
-        "the variable without bounds, then call `set_lower_bound.(x, lb)`"
-    model = Model()
-    @test_throws_strip(
-        ErrorException("In `@variable(model, x[1:2] >= [1, 2])`: $(msg)"),
-        @variable(model, x[1:2] >= [1, 2]),
-    )
-    return
-end
-
-function test_variable_vector_upperbound()
-    msg =
-        "Passing arrays as variable bounds is not supported. Instead of " *
-        "`@variable(model, x[1:2] <= ub)`, do " *
-        "`@variable(model, x[i=1:2] <= ub[i])`. Alternatively, create " *
-        "the variable without bounds, then call `set_upper_bound.(x, ub)`"
-    model = Model()
-    @test_throws_strip(
-        ErrorException("In `@variable(model, x[1:2] <= [1, 2])`: $(msg)"),
-        @variable(model, x[1:2] <= [1, 2]),
-    )
-    return
-end
-
-function test_variable_vector_fixed()
-    msg =
-        "Passing arrays as variable bounds is not supported. Instead of " *
-        "`@variable(model, x[1:2] == fx)`, do " *
-        "`@variable(model, x[i=1:2] == fx[i])`. Alternatively, create " *
-        "the variable without bounds, then call `fix.(x, fx)`"
-    model = Model()
-    @test_throws_strip(
-        ErrorException("In `@variable(model, x[1:2] == [1, 2])`: $(msg)"),
-        @variable(model, x[1:2] == [1, 2]),
-    )
-    return
-end
-
-function test_variable_vector_start()
-    msg =
-        "Passing arrays as variable starts is not supported. Instead of " *
-        "`@variable(model, x[1:2], start = x0)`, do " *
-        "`@variable(model, x[i=1:2], start = x0[i])`. Alternatively, " *
-        "create the variable without starting values, then call " *
-        "`set_start_value.(x, x0)`."
-    model = Model()
-    @test_throws_strip(
-        ErrorException("In `@variable(model, x[1:2], start = [1, 2])`: $(msg)"),
-        @variable(model, x[1:2], start = [1, 2]),
-    )
-    return
-end
-
-function test_variable_vector_interval()
-    msg =
-        "Passing arrays as variable bounds is not supported. Instead of " *
-        "`@variable(model, x[1:2] <= ub)`, do " *
-        "`@variable(model, x[i=1:2] <= ub[i])`. Alternatively, create " *
-        "the variable without bounds, then call `set_upper_bound.(x, ub)`"
-    model = Model()
-    @test_throws_strip(
-        ErrorException(
-            "In `@variable(model, 0 <= x[2:3, 3:4] <= rand(2, 2))`: $(msg)",
-        ),
-        @variable(model, 0 <= x[2:3, 3:4] <= rand(2, 2)),
-    )
-    return
-end
-
-function test_invalid_name_errors()
-    model = Model()
-    @test_macro_throws(
-        ErrorException("Expression x.y cannot be used as a name."),
-        @variable(model, x.y),
-    )
-    return
-end
-
-function test_invalid_name_errors_denseaxisarray()
-    model = Model()
-    @test_macro_throws(
-        ErrorException("Expression x.y cannot be used as a name."),
-        @variable(model, x.y[2:3, 1:2]),
-    )
-    return
-end
-
-function test_invalid_name_errors_sparseaxisarray()
-    model = Model()
-    @test_macro_throws(
-        ErrorException("Expression x.y cannot be used as a name."),
-        @variable(model, x.y[i = 1:3; isodd(i)]),
-    )
-    return
-end
-
-function test_invalid_variable_syntax()
-    model = Model()
-    @test_macro_throws(
-        ErrorException(
-            "In `@variable(model, MyInfo(1))`: Invalid syntax: your syntax " *
-            "is wrong, but we don't know why. Consult the documentation for " *
-            "various ways to create variables in JuMP.",
-        ),
-        @variable(model, MyInfo(1)),
-    )
->>>>>>> 28a57b20
     return
 end
 
