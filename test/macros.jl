--- conflicted
+++ resolved
@@ -1261,7 +1261,18 @@
     return
 end
 
-<<<<<<< HEAD
+function test_nlparameter_register()
+    model = Model()
+    @NLparameter(model, p == 1)
+    @test model[:p] === p
+    @NLparameter(model, q[i = 1:3; isodd(i)] == i)
+    @test model[:q] === q
+    @test_throws ErrorException @NLparameter(model, p == 1)
+    r = @NLparameter(model, value = 1)
+    @test_throws KeyError model[:r]
+    return
+end
+
 function test_variable_vector_lowerbound()
     msg =
         "Passing arrays as variable bounds is not supported. Instead of " *
@@ -1332,17 +1343,6 @@
         ),
         @variable(model, 0 <= x[2:3, 3:4] <= rand(2, 2)),
     )
-=======
-function test_nlparameter_register()
-    model = Model()
-    @NLparameter(model, p == 1)
-    @test model[:p] === p
-    @NLparameter(model, q[i = 1:3; isodd(i)] == i)
-    @test model[:q] === q
-    @test_throws ErrorException @NLparameter(model, p == 1)
-    r = @NLparameter(model, value = 1)
-    @test_throws KeyError model[:r]
->>>>>>> a555ebe4
     return
 end
 
