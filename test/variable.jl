#  Copyright 2017, Iain Dunning, Joey Huchette, Miles Lubin, and contributors
#  This Source Code Form is subject to the terms of the Mozilla Public
#  License, v. 2.0. If a copy of the MPL was not distributed with this
#  file, You can obtain one at https://mozilla.org/MPL/2.0/.
#############################################################################
# JuMP
# An algebraic modeling language for Julia
# See https://github.com/jump-dev/JuMP.jl
#############################################################################
# test/variable.jl
# Testing for VariableRef
#############################################################################

module TestVariable

using JuMP
import LinearAlgebra: Symmetric
using Test

include(joinpath(@__DIR__, "utilities.jl"))
include(joinpath(@__DIR__, "JuMPExtension.jl"))

function _test_variable_name_util(variable, name)
    @test name == @inferred JuMP.name(variable)
    @test variable == JuMP.variable_by_name(JuMP.owner_model(variable), name)
end

# Slices three-dimensional DenseAxisArray x[I,J,K]
# I,J,K can be singletons, ranges, colons, etc.
function _sliceof_util(VariableRefType, x, I, J, K)
    y = Array{VariableRefType}(undef, length(I), length(J), length(K))

    ii = 1
    jj = 1
    kk = 1
    for i in I
        for j in J
            for k in K
                y[ii, jj, kk] = x[i, j, k]
                kk += 1
            end
            jj += 1
            kk = 1
        end
        ii += 1
        jj = 1
    end
    idx = [length(I) == 1, length(J) == 1, length(K) == 1]
    return dropdims(y, dims = tuple(findall(idx)...))
end

function test_variable_no_bound(ModelType, VariableRefType)
    model = ModelType()
    @variable(model, nobounds)
    @test !JuMP.has_lower_bound(nobounds)
    @test !JuMP.has_upper_bound(nobounds)
    @test !JuMP.is_fixed(nobounds)
    _test_variable_name_util(nobounds, "nobounds")
    @test zero(nobounds) isa JuMP.GenericAffExpr{Float64,VariableRefType}
    @test one(nobounds) isa JuMP.GenericAffExpr{Float64,VariableRefType}
end

function test_variable_lower_bound_rhs(ModelType, ::Any)
    model = ModelType()
    @variable(model, lbonly >= 0, Bin)
    @test JuMP.has_lower_bound(lbonly)
    @test 0.0 == @inferred JuMP.lower_bound(lbonly)
    @test !JuMP.has_upper_bound(lbonly)
    @test !JuMP.is_fixed(lbonly)
    @test JuMP.is_binary(lbonly)
    @test !JuMP.is_integer(lbonly)
    @test isequal(model[:lbonly], lbonly)
    JuMP.delete_lower_bound(lbonly)
    @test !JuMP.has_lower_bound(lbonly)
    # Name already used
    @test_throws ErrorException @variable(model, lbonly)
end

function test_variable_lower_bound_lhs(ModelType, ::Any)
    model = ModelType()
    @variable(model, 0 <= lblhs, Bin)
    @test JuMP.has_lower_bound(lblhs)
    @test 0.0 == @inferred JuMP.lower_bound(lblhs)
    @test !JuMP.has_upper_bound(lblhs)
    @test !JuMP.is_fixed(lblhs)
    @test JuMP.is_binary(lblhs)
    @test !JuMP.is_integer(lblhs)
    @test isequal(model[:lblhs], lblhs)
end

function test_variable_upper_bound_rhs(ModelType, ::Any)
    model = ModelType()
    @variable(model, ubonly <= 1, Int)
    @test !JuMP.has_lower_bound(ubonly)
    @test JuMP.has_upper_bound(ubonly)
    @test 1.0 == @inferred JuMP.upper_bound(ubonly)
    @test !JuMP.is_fixed(ubonly)
    @test !JuMP.is_binary(ubonly)
    @test JuMP.is_integer(ubonly)
    @test isequal(model[:ubonly], ubonly)
    JuMP.delete_upper_bound(ubonly)
    @test !JuMP.has_upper_bound(ubonly)
end

function test_variable_upper_bound_lhs(ModelType, ::Any)
    model = ModelType()
    @variable(model, 1 >= ublhs, Int)
    @test !JuMP.has_lower_bound(ublhs)
    @test JuMP.has_upper_bound(ublhs)
    @test 1.0 == @inferred JuMP.upper_bound(ublhs)
    @test !JuMP.is_fixed(ublhs)
    @test !JuMP.is_binary(ublhs)
    @test JuMP.is_integer(ublhs)
    @test isequal(model[:ublhs], ublhs)
end

function test_variable_interval(ModelType, ::Any)
    function has_bounds(var, lb, ub)
        @test JuMP.has_lower_bound(var)
        @test lb == @inferred JuMP.lower_bound(var)
        @test JuMP.has_upper_bound(var)
        @test ub == @inferred JuMP.upper_bound(var)
        @test !JuMP.is_fixed(var)
    end
    model = ModelType()
    @variable(model, 0 <= bothb1 <= 1)
    has_bounds(bothb1, 0.0, 1.0)
    @variable(model, 0 ≤ bothb2 ≤ 1)
    has_bounds(bothb2, 0.0, 1.0)
    @variable(model, 1 >= bothb3 >= 0)
    has_bounds(bothb3, 0.0, 1.0)
    @variable(model, 1 ≥ bothb4 ≥ 0)
    has_bounds(bothb4, 0.0, 1.0)
    @test_macro_throws ErrorException @variable(model, 1 ≥ bothb5 ≤ 0)
    @test_macro_throws ErrorException @variable(model, 1 ≤ bothb6 ≥ 0)
end

function test_variable_fix(ModelType, ::Any)
    model = ModelType()
    @variable(model, fixed == 1.0)
    @test !JuMP.has_lower_bound(fixed)
    @test !JuMP.has_upper_bound(fixed)
    @test JuMP.is_fixed(fixed)
    @test 1.0 == @inferred JuMP.fix_value(fixed)
    JuMP.unfix(fixed)
    @test !JuMP.is_fixed(fixed)
    JuMP.set_lower_bound(fixed, 0.0)
    @test_throws Exception JuMP.fix(fixed, 1.0)
    JuMP.fix(fixed, 1.0; force = true)
    @test !JuMP.has_lower_bound(fixed)
    @test !JuMP.has_upper_bound(fixed)
    @test JuMP.is_fixed(fixed)
    @test 1.0 == @inferred JuMP.fix_value(fixed)
end

function test_variable_custom_index_sets(ModelType, ::Any)
    model = ModelType()
    @variable(model, onerangeub[-7:1] <= 10, Int)
    @variable(model, manyrangelb[0:1, 10:20, 1:1] >= 2)
    @test JuMP.has_lower_bound(manyrangelb[0, 15, 1])
    @test 2 == @inferred JuMP.lower_bound(manyrangelb[0, 15, 1])
    @test !JuMP.has_upper_bound(manyrangelb[0, 15, 1])

    s = ["Green", "Blue"]
    @variable(model, x[i = -10:10, s] <= 5.5, Int, start = i + 1)
    @test 5.5 == @inferred JuMP.upper_bound(x[-4, "Green"])
    _test_variable_name_util(x[-10, "Green"], "x[-10,Green]")
    @test JuMP.start_value(x[-3, "Blue"]) == -2
    @test isequal(model[:onerangeub][-7], onerangeub[-7])
    @test_throws KeyError model[:foo]
end

function test_variable_anonymous(ModelType, ::Any)
    model = ModelType()
    @test_throws ErrorException @variable(model, [(0, 0)])  # #922
    x = @variable(model, [(0, 2)])
    @test "" == @inferred JuMP.name(x[0])
    @test "" == @inferred JuMP.name(x[2])
end

function test_variable_is_valid_delete(ModelType, ::Any)
    model = ModelType()
    @variable(model, x)
    @test JuMP.is_valid(model, x)
    JuMP.delete(model, x)
    @test !JuMP.is_valid(model, x)
    second_model = ModelType()
    @test_throws Exception JuMP.delete(second_model, x)
end

function test_variable_bounds_set_get(ModelType, ::Any)
    model = ModelType()
    @variable(model, 0 <= x <= 2)
    @test 0 == @inferred JuMP.lower_bound(x)
    @test 2 == @inferred JuMP.upper_bound(x)
    set_lower_bound(x, 1)
    @test 1 == @inferred JuMP.lower_bound(x)
    set_upper_bound(x, 3)
    @test 3 == @inferred JuMP.upper_bound(x)
    @variable(model, q, Bin)
    @test !JuMP.has_lower_bound(q)
    @test !JuMP.has_upper_bound(q)

    @variable(model, 0 <= y <= 1, Bin)
    @test 0 == @inferred JuMP.lower_bound(y)
    @test 1 == @inferred JuMP.upper_bound(y)

    @variable(model, fixedvar == 2)
    @test 2.0 == @inferred JuMP.fix_value(fixedvar)
    JuMP.fix(fixedvar, 5)
    @test 5 == @inferred JuMP.fix_value(fixedvar)
    @test_throws Exception JuMP.lower_bound(fixedvar)
    @test_throws Exception JuMP.upper_bound(fixedvar)
end

function test_variable_starts_set_get(ModelType, ::Any)
    model = ModelType()
    @variable(model, x[1:3])
    x0 = collect(1:3)
    JuMP.set_start_value.(x, x0)
    @test JuMP.start_value.(x) == x0
    @test JuMP.start_value.([x[1], x[2], x[3]]) == x0

    @variable(model, y[1:3, 1:2])
    @test_throws DimensionMismatch JuMP.set_start_value.(y, collect(1:6))
end

function test_variable_integrality_set_get(ModelType, ::Any)
    model = ModelType()
    @variable(model, x[1:3])

    JuMP.set_integer(x[2])
    JuMP.set_integer(x[2])  # test duplicated call
    @test JuMP.is_integer(x[2])
    JuMP.unset_integer(x[2])
    @test !JuMP.is_integer(x[2])

    JuMP.set_binary(x[1])
    JuMP.set_binary(x[1])  # test duplicated call
    @test JuMP.is_binary(x[1])
    @test_throws Exception JuMP.set_integer(x[1])
    JuMP.unset_binary(x[1])
    @test !JuMP.is_binary(x[1])

    @variable(model, y, binary = true)
    @test JuMP.is_binary(y)
    @test_throws Exception JuMP.set_integer(y)
    JuMP.unset_binary(y)
    @test !JuMP.is_binary(y)

    @variable(model, z, integer = true)
    @test JuMP.is_integer(z)
    @test_throws Exception JuMP.set_binary(z)
    JuMP.unset_integer(z)
    @test !JuMP.is_integer(z)
end

function test_variable_repeated_elements(ModelType, ::Any)
    # Tests repeated elements in index set throw error (JuMP issue #199).
    model = ModelType()
    index_set = [:x, :x, :y]
    @test_throws ErrorException (@variable(
        model,
        unused_variable[index_set],
        container = DenseAxisArray
    ))
    @test_throws ErrorException (@variable(
        model,
        unused_variable[index_set],
        container = SparseAxisArray
    ))
    @test_throws ErrorException (@variable(
        model,
        unused_variable[index_set, [1]],
        container = DenseAxisArray
    ))
    @test_throws ErrorException (@variable(
        model,
        unused_variable[index_set, [1]],
        container = SparseAxisArray
    ))
end

function test_variable_oneto_index_set(ModelType, VariableRefType)
    # Tests that Base.OneTo can be used in index set (JuMP issue #933).
    model = ModelType()
    auto_var = @variable(model, [Base.OneTo(3), 1:2], container = Auto)
    @test auto_var isa Matrix{VariableRefType}
    @test (3, 2) == @inferred size(auto_var)
    array_var = @variable(model, [Base.OneTo(3), 1:2], container = Array)
    @test array_var isa Matrix{VariableRefType}
    @test (3, 2) == @inferred size(array_var)
    denseaxisarray_var =
        @variable(model, [Base.OneTo(3), 1:2], container = DenseAxisArray)
    @test denseaxisarray_var isa JuMP.Containers.DenseAxisArray{VariableRefType}
    @test length.(axes(denseaxisarray_var)) == (3, 2)
end

function test_variable_base_name_in_macro(ModelType, ::Any)
    model = ModelType()
    @variable(model, normal_var)
    _test_variable_name_util(normal_var, "normal_var")
    no_indices = @variable(model, base_name = "foo")
    _test_variable_name_util(no_indices, "foo")
    # Note that `z` will be ignored in name.
    indices = @variable(model, z[i = 2:3], base_name = "t")
    _test_variable_name_util(indices[2], "t[2]")
    return _test_variable_name_util(indices[3], "t[3]")
end

function test_variable_name(ModelType, ::Any)
    model = ModelType()
    @variable(model, x)
    _test_variable_name_util(x, "x")
    JuMP.set_name(x, "y")
    @test JuMP.variable_by_name(model, "x") isa Nothing
    _test_variable_name_util(x, "y")
    y = @variable(model, base_name = "y")
    err(name) = ErrorException("Multiple variables have the name $name.")
    @test_throws err("y") JuMP.variable_by_name(model, "y")
    JuMP.set_name(y, "x")
    _test_variable_name_util(x, "y")
    _test_variable_name_util(y, "x")
    JuMP.set_name(x, "x")
    @test_throws err("x") JuMP.variable_by_name(model, "x")
    @test JuMP.variable_by_name(model, "y") isa Nothing
    JuMP.set_name(y, "y")
    _test_variable_name_util(x, "x")
    return _test_variable_name_util(y, "y")
end

function test_variable_condition_in_indexing(ModelType, ::Any)
    function test_one_dim(x)
        @test 5 == @inferred length(x)
        for i in 1:10
            if iseven(i)
                @test haskey(x, i)
            else
                @test !haskey(x, i)
            end
        end
    end

    function test_two_dim(y)
        @test 15 == @inferred length(y)
        for j in 1:10, k in 3:2:9
            if isodd(j + k) && k <= 8
                @test haskey(y, (j, k))
            else
                @test !haskey(y, (j, k))
            end
        end
    end

    model = ModelType()
    # Parses as ref on 0.7.
    @variable(model, named_one_dim[i = 1:10; iseven(i)])
    test_one_dim(named_one_dim)
    # Parses as vcat on 0.7.
    anon_one_dim = @variable(model, [i = 1:10; iseven(i)])
    test_one_dim(anon_one_dim)
    # Parses as typed_vcat on 0.7.
    @variable(model, named_two_dim[j = 1:10, k = 3:2:9; isodd(j + k) && k <= 8])
    test_two_dim(named_two_dim)
    # Parses as vect on 0.7.
    anon_two_dim =
        @variable(model, [j = 1:10, k = 3:2:9; isodd(j + k) && k <= 8])
    return test_two_dim(anon_two_dim)
end

function test_variable_macro_return_type(ModelType, VariableRefType)
    model = ModelType()
    @variable(model, x[1:3, 1:4, 1:2], start = 0.0)
    @test typeof(x) == Array{VariableRefType,3}
    @test typeof(JuMP.start_value.(x)) == Array{Float64,3}

    @variable(model, y[1:0], start = 0.0)
    @test typeof(y) == Vector{VariableRefType}
    # No type to infer for an empty collection.
    @test typeof(JuMP.start_value.(y)) == Vector{Union{Nothing,Float64}}

    @variable(model, z[1:4], start = 0.0)
    @test typeof(z) == Vector{VariableRefType}
    @test typeof(JuMP.start_value.(z)) == Vector{Float64}
end

function test_variable_start_value_on_empty(ModelType, ::Any)
    model = ModelType()
    @variable(model, x[1:4, 1:0, 1:3], start = 0)  # Array{VariableRef}
    @variable(model, y[1:4, 2:1, 1:3], start = 0)  # DenseAxisArray
    @variable(model, z[1:4, Set(), 1:3], start = 0)  # SparseAxisArray

    @test JuMP.start_value.(x) == Array{Float64}(undef, 4, 0, 3)
    # TODO: Decide what to do here. I don't know if we still need to test this
    #       given broadcast syntax.
    # @test typeof(JuMP.start_value(y)) <: JuMP.DenseAxisArray{Float64}
    # @test JuMP.size(JuMP.start_value(y)) == (4,0,3)
    # @test typeof(JuMP.start_value(z)) ==
    #   JuMP.DenseAxisArray{Float64,3,Tuple{UnitRange{Int},Set{Any},UnitRange{Int}}}
    # @test length(JuMP.start_value(z)) == 0
end

function test_variable_denseaxisarray_slices(ModelType, VariableRefType)
    # Test slicing DenseAxisArrays (JuMP issue #684).
    model = ModelType()
    @variable(model, x[1:3, 1:4, 1:2], container = DenseAxisArray)
    @variable(model, y[1:3, -1:2, 3:4])
    @variable(model, z[1:3, -1:2:4, 3:4])
    @variable(model, w[1:3, -1:2, [:red, "blue"]])

    #@test x[:] == vec(_sliceof_util(VariableRefType, x, 1:3, 1:4, 1:2))
    @test x isa JuMP.Containers.DenseAxisArray
    @test x[:, :, :].data == _sliceof_util(VariableRefType, x, 1:3, 1:4, 1:2)
    @test x[1, :, :].data == _sliceof_util(VariableRefType, x, 1, 1:4, 1:2)
    @test x[1, :, 2].data == _sliceof_util(VariableRefType, x, 1, 1:4, 2)
    @test_throws KeyError x[1, :, 3]
    #@test x[1:2,:,:].data == _sliceof_util(VariableRefType, x, 1:2, 1:4, 1:2)
    #@test x[1:2,:,2].data == _sliceof_util(VariableRefType, x, 1:2, 1:4, 2)
    #@test x[1:2,:,1:2].data == _sliceof_util(VariableRefType, x, 1:2, 1:4, 1:2)
    @test_throws KeyError x[1:2, :, 1:3]

    #@test y[:] == vec(_sliceof_util(VariableRefType, y, 1:3, -1:2, 3:4))
    @test y[:, :, :].data == _sliceof_util(VariableRefType, y, 1:3, -1:2, 3:4)
    @test y[1, :, :].data == _sliceof_util(VariableRefType, y, 1, -1:2, 3:4)
    @test y[1, :, 4].data == _sliceof_util(VariableRefType, y, 1, -1:2, 4)
    @test_throws KeyError y[1, :, 5]
    # @test y[1:2,:,:] == _sliceof_util(VariableRefType, y, 1:2, -1:2, 3:4)
    # @test y[1:2,:,4] == _sliceof_util(VariableRefType, y, 1:2, -1:2, 4)
    # @test y[1:2,:,3:4] == _sliceof_util(VariableRefType, y, 1:2, -1:2, 3:4)
    # @test_throws BoundsError y[1:2,:,1:3]

    #@test z[:] == vec(_sliceof_util(VariableRefType, z, 1:3, -1:2:4, 3:4))
    @test z[:, 1, :].data == _sliceof_util(VariableRefType, z, 1:3, 1, 3:4)
    @test z[1, 1, :].data == _sliceof_util(VariableRefType, z, 1, 1, 3:4)
    @test_throws KeyError z[:, 5, 3]
    # @test z[1:2,1,:] == _sliceof_util(VariableRefType, z, 1:2, 1, 3:4)
    # @test z[1:2,1,4] == _sliceof_util(VariableRefType, z, 1:2, 1, 4)
    # @test z[1:2,1,3:4] == _sliceof_util(VariableRefType, z, 1:2, 1, 3:4)
    # @test_throws BoundsError z[1:2,1,1:3]

    #@test w[:] == vec(_sliceof_util(VariableRefType, w, 1:3, -1:2, [:red,"blue"]))
    @test w[:, :, :] == w
    @test w[1, :, "blue"].data ==
          _sliceof_util(VariableRefType, w, 1, -1:2, ["blue"])
    @test w[1, :, :red].data ==
          _sliceof_util(VariableRefType, w, 1, -1:2, [:red])
    @test_throws KeyError w[1, :, "green"]
    # @test w[1:2,:,"blue"] == _sliceof_util(VariableRefType, w, 1:2, -1:2, ["blue"])
    # @test_throws ErrorException w[1:2,:,[:red,"blue"]]
end

function test_variable_end_indexing(ModelType, ::Any)
    model = ModelType()
    @variable(model, x[0:2, 1:4])
    @variable(model, z[0:2])
    @test x[end, 1] == x[2, 1]
    @test x[0, end-1] == x[0, 3]
    @test z[end] == z[2]
    # TODO: It is redirected to x[11] as it is the 11th element but linear
    #       indexing is not supported
    @test_throws BoundsError x[end-1]
end

function test_variable_unsigned_index(ModelType, ::Any)
    # Tests unsigned int can be used to construct index set (JuMP issue #857).
    model = ModelType()
    t = UInt(4)
    @variable(model, x[1:t])
    @test 4 == @inferred num_variables(model)
end

function test_variable_symmetric(ModelType, ::Any)
    model = ModelType()

    @variable model x[1:2, 1:2] Symmetric
    @test x isa Symmetric
    @test x[1, 2] === x[2, 1]
    @test model[:x] === x

    y = @variable model [1:2, 1:2] Symmetric
    @test y isa Symmetric
    @test y[1, 2] === y[2, 1]
end

function test_variable_skewsymmetric(ModelType, ::Any)
    model = ModelType()
    @variable(model, x[1:2, 1:2] in SkewSymmetricMatrixSpace())
    @test x[1, 2] == -x[2, 1]
    @test iszero(x[1, 1])
    @test iszero(x[2, 2])
    @test model[:x] === x
    @test num_variables(model) == 1
    @variable(model, z[1:3, 1:3] in SkewSymmetricMatrixSpace())
    @test z[1, 2] == -z[2, 1]
    @test z[1, 3] == -z[3, 1]
    @test z[2, 3] == -z[3, 2]
    @test iszero(z[1, 1])
    @test iszero(z[2, 2])
    @test iszero(z[3, 3])
    @test model[:z] === z
    @test num_variables(model) == 4
    y = @variable(model, [1:3, 1:3] in SkewSymmetricMatrixSpace())
    @test y[1, 2] == -y[2, 1]
    @test y[2, 3] == -y[3, 2]
    @test iszero(y[3, 3])
    @test num_variables(model) == 7
end

function test_variables_constrained_on_creation(ModelType, ::Any)
    model = ModelType()

    err = ErrorException(
        "In `@variable(model, x[1:2] in SecondOrderCone(), set = PSDCone())`: Cannot specify set twice, it was already set to `\$(Expr(:escape, :(SecondOrderCone())))` so the `set` keyword argument is not allowed.",
    )
    @test_macro_throws err @variable(
        model,
        x[1:2] in SecondOrderCone(),
        set = PSDCone()
    )
    err = ErrorException(
        "In `@variable(model, x[1:2] in SecondOrderCone(), PSD)`: Cannot specify set twice, it was already set to `\$(Expr(:escape, :(SecondOrderCone())))` so the `PSD` argument is not allowed.",
    )
    @test_macro_throws err @variable(model, x[1:2] in SecondOrderCone(), PSD)
    err = ErrorException(
        "In `@variable(model, x[1:2] in SecondOrderCone(), Symmetric)`: Cannot specify `Symmetric` when the set is already specified, the variable is constrained to belong to `\$(Expr(:escape, :(SecondOrderCone())))`.",
    )
    @test_macro_throws err @variable(
        model,
        x[1:2] in SecondOrderCone(),
        Symmetric
    )
    err = ErrorException(
        "In `@variable(model, x[1:2], set = SecondOrderCone(), set = PSDCone())`: `set` keyword argument was given 2 times.",
    )
    @test_macro_throws err @variable(
        model,
        x[1:2],
        set = SecondOrderCone(),
        set = PSDCone()
    )

    @variable(model, x[1:2] in SecondOrderCone())
    @test num_constraints(model, typeof(x), MOI.SecondOrderCone) == 1
    @test name(x[1]) == "x[1]"
    @test name(x[2]) == "x[2]"

    @variable(model, [1:2] in SecondOrderCone())
    @test num_constraints(model, typeof(x), MOI.SecondOrderCone) == 2

    @variable(model, [1:3] in MOI.SecondOrderCone(3))
    @test num_constraints(model, typeof(x), MOI.SecondOrderCone) == 3

    z = @variable(model, z in MOI.Semiinteger(1.0, 2.0))
    @test num_constraints(model, typeof(z), MOI.Semiinteger{Float64}) == 1

    @variable(model, set = MOI.Semiinteger(1.0, 2.0))
    @test num_constraints(model, typeof(z), MOI.Semiinteger{Float64}) == 2

    @variable(model, [1:3, 1:3] in PSDCone())
    @test num_constraints(
        model,
        typeof(x),
        MOI.PositiveSemidefiniteConeTriangle,
    ) == 1
end

function test_batch_delete_variables(ModelType, ::Any)
    model = ModelType()
    @variable(model, x[1:3] >= 1)
    @objective(model, Min, sum([1, 2, 3] .* x))
    @test all(is_valid.(model, x))
    delete(model, x[[1, 3]])
    @test all((!is_valid).(model, x[[1, 3]]))
    @test is_valid(model, x[2])
    second_model = ModelType()
    @test_throws Exception JuMP.delete(second_model, x[2])
    @test_throws Exception JuMP.delete(second_model, x[[1, 3]])
end

function test_Model_all_variable(::Any, ::Any)
    model = Model()
    @variable(model, x)
    @variable(model, y)
    @test [x, y] == @inferred JuMP.all_variables(model)
end

function test_Model_macro_variables(::Any, ::Any)
    model = Model()
    @variables model begin
        0 ≤ x[i = 1:2] ≤ i
        y ≥ 2, Int, (start = 0.7)
        z ≤ 3, (start = 10)
        q, (Bin, start = 0.5)
    end

    @test "x[1]" == @inferred JuMP.name(x[1])
    @test 0 == @inferred JuMP.lower_bound(x[1])
    @test 1 == @inferred JuMP.upper_bound(x[1])
    @test !JuMP.is_binary(x[1])
    @test !JuMP.is_integer(x[1])
    @test JuMP.start_value(x[1]) === nothing

    @test "x[2]" == @inferred JuMP.name(x[2])
    @test 0 == @inferred JuMP.lower_bound(x[2])
    @test 2 == @inferred JuMP.upper_bound(x[2])
    @test !JuMP.is_binary(x[2])
    @test !JuMP.is_integer(x[2])
    @test JuMP.start_value(x[2]) === nothing

    @test "y" == @inferred JuMP.name(y)
    @test 2 == @inferred JuMP.lower_bound(y)
    @test !JuMP.has_upper_bound(y)
    @test !JuMP.is_binary(y)
    @test JuMP.is_integer(y)
    @test JuMP.start_value(y) === 0.7

    @test "z" == @inferred JuMP.name(z)
    @test !JuMP.has_lower_bound(z)
    @test 3 == @inferred JuMP.upper_bound(z)
    @test !JuMP.is_binary(z)
    @test !JuMP.is_integer(z)
    @test JuMP.start_value(z) === 10.0

    @test "q" == @inferred JuMP.name(q)
    @test !JuMP.has_lower_bound(q)
    @test !JuMP.has_upper_bound(q)
    @test JuMP.is_binary(q)
    @test !JuMP.is_integer(q)
    @test JuMP.start_value(q) === 0.5
end

# @testset "Variables for JuMPExtension.MyModel" begin
#     variables_test(JuMPExtension.MyModel, JuMPExtension.MyVariableRef)
# end

function test_Model_dual_variable(::Any, ::Any)
    model = Model()
    @variable(model, x == 0)
    exception = ErrorException(
        "To query the dual variables associated with a variable bound, first " *
        "obtain a constraint reference using one of `UpperBoundRef`, `LowerBoundRef`, " *
        "or `FixRef`, and then call `dual` on the returned constraint reference.\nFor " *
        "example, if `x <= 1`, instead of `dual(x)`, call `dual(UpperBoundRef(x))`.",
    )
    @test_throws exception JuMP.dual(x)
end

function test_Model_value_containers(::Any, ::Any)
    model = Model()
    @variable(model, x[1:2])
    exception = ErrorException(
        "`JuMP.value` is not defined for collections of JuMP types. Use " *
        "Julia's broadcast syntax instead: `JuMP.value.(x)`.",
    )
    @test_throws exception JuMP.value(x)
end

function test_Model_get_variable_coefficient(::Any, ::Any)
    m = Model()
    x = @variable(m, x)
    y = @variable(m, y)
    @test coefficient(x, x) == 1.0
    @test coefficient(x, y) == 0.0
    @test coefficient(x, x, x) == 0.0
    @test coefficient(x, y, x) == coefficient(x, x, y) == 0.0
    @test coefficient(x, y, y) == 0.0
end

function _mock_reduced_cost_util(
    obj_sense::MOI.OptimizationSense,
    #obj_value::Float64,
    var_obj_coeff::Float64,
    #var_value,
    var_bound_type::Symbol,
    var_bounds_dual = nothing,
    has_duals::Bool = var_bounds_dual !== nothing,
)
    mockoptimizer =
        MOIU.MockOptimizer(MOIU.Model{Float64}(), eval_objective_value = false)
    m = JuMP.direct_model(mockoptimizer)
    if var_bound_type === :lower
        @variable(m, x >= 0)
        if has_duals
            @assert isa(var_bounds_dual, Float64)
            has_duals && MOI.set(
                mockoptimizer,
                MOI.ConstraintDual(),
                JuMP.optimizer_index(JuMP.LowerBoundRef(x)),
                var_bounds_dual,
            )
        end
    elseif var_bound_type === :upper
        @variable(m, x <= 10)
        if has_duals
            @assert isa(var_bounds_dual, Float64)
            has_duals && MOI.set(
                mockoptimizer,
                MOI.ConstraintDual(),
                JuMP.optimizer_index(JuMP.UpperBoundRef(x)),
                var_bounds_dual,
            )
        end
    elseif var_bound_type === :fixed
        @variable(m, x == 10)
        if has_duals
            @assert isa(var_bounds_dual, Float64)
            MOI.set(
                mockoptimizer,
                MOI.ConstraintDual(),
                JuMP.optimizer_index(JuMP.FixRef(x)),
                var_bounds_dual,
            )
        end
    elseif var_bound_type === :both
        @variable(m, 0 <= x <= 10)
        if has_duals
            @assert length(var_bounds_dual) == 2
            @assert eltype(var_bounds_dual) == Float64
            lb_dual, ub_dual = var_bounds_dual
            MOI.set(
                mockoptimizer,
                MOI.ConstraintDual(),
                JuMP.optimizer_index(JuMP.LowerBoundRef(x)),
                lb_dual,
            )
            MOI.set(
                mockoptimizer,
                MOI.ConstraintDual(),
                JuMP.optimizer_index(JuMP.UpperBoundRef(x)),
                ub_dual,
            )
        end
    elseif var_bound_type === :none
        @variable(m, x)
        @assert var_bounds_dual === nothing
    else
        error("unrecognized bound type")
    end

    @objective(m, obj_sense, var_obj_coeff * x)

    if has_duals
        MOI.set(mockoptimizer, MOI.TerminationStatus(), MOI.OPTIMAL)
        MOI.set(mockoptimizer, MOI.ResultCount(), 1)
        MOI.set(mockoptimizer, MOI.PrimalStatus(), MOI.FEASIBLE_POINT)
        MOI.set(mockoptimizer, MOI.DualStatus(), MOI.FEASIBLE_POINT)
    end

    return x
end

function test_Model_reduced_cost(::Any, ::Any)
    Min = MOI.MIN_SENSE
    Max = MOI.MAX_SENSE
    # The method should always fail if duals are not available.
    x = _mock_reduced_cost_util(Min, 1.0, :none)
    @test_throws ErrorException reduced_cost(x)
    x = _mock_reduced_cost_util(Min, 1.0, :fixed)
    @test_throws ErrorException reduced_cost(x)
    x = _mock_reduced_cost_util(Min, 1.0, :lower)
    @test_throws ErrorException reduced_cost(x)
    x = _mock_reduced_cost_util(Min, 1.0, :upper)
    @test_throws ErrorException reduced_cost(x)
    x = _mock_reduced_cost_util(Min, 1.0, :both)
    @test_throws ErrorException reduced_cost(x)
    # My reimplementation of the tests suggested by @odow.
    # Note that the floating point values are compared by equality because
    # there is no risk of the solver messing this up (mocks are being used).
    # First the fixed variable tests.
    x = _mock_reduced_cost_util(Min, 1.0, :none, nothing, true) # free var
    @test reduced_cost(x) == 0.0
    x = _mock_reduced_cost_util(Min, 1.0, :fixed, 1.0) # min x, x == 10
    @test reduced_cost(x) == 1.0
    x = _mock_reduced_cost_util(Max, 1.0, :fixed, -1.0) # max x, x == 10
    @test reduced_cost(x) == 1.0
    x = _mock_reduced_cost_util(Min, -1.0, :fixed, -1.0) # min -x, x == 10
    @test reduced_cost(x) == -1.0
    x = _mock_reduced_cost_util(Max, -1.0, :fixed, 1.0) # max -x, x == 10
    @test reduced_cost(x) == -1.0
    # Then the double bounded variables.
    #x = _mock_reduced_cost_util(Min, 1.0, :both, (0.0, 1.0)) # min x, 0 <= x <= 10
    #@test reduced_cost(x) == 1.0
    #x = _mock_reduced_cost_util(Max, 1.0, :both, (-1.0, 0.0)) # max x, 0 <= x <= 10
    #@test reduced_cost(x) == 1.0
    #x = _mock_reduced_cost_util(Min, -1.0, :both, (-1.0, 0.0)) # min -x, 0 <= x <= 10
    #@test reduced_cost(x) == -1.0
    #x = _mock_reduced_cost_util(Max, -1.0, :both, (0.0, 1.0)) # max -x, 0 <= x <= 10
    #@test reduced_cost(x) == -1.0
    # Test for a single upper bound and a single lower bound.
    x = _mock_reduced_cost_util(Min, 1.0, :lower, 1.0) # min x, 0 <= x
    @test reduced_cost(x) == 1.0
    x = _mock_reduced_cost_util(Max, 1.0, :upper, 1.0) # max x, x <= 10
    @test reduced_cost(x) == 1.0
end

function test_Model_value(::Any, ::Any)
    @test value(1) === 1
    @test value(1.0) === 1.0
    @test value(JuMP._MA.Zero()) === 0.0
end

function test_Model_value_var(ModelType, ::Any)
    model = ModelType()
    @variable(model, x[1:2])
    vals = Dict(x[1] => 1.0, x[2] => 2.0)
    f = vidx -> vals[vidx]
    @test value(x[1], f) === 1.0
    @test value(x[2], f) === 2.0
end

function test_Model_relax_integrality(::Any, ::Any)
    model = Model()
    @variable(model, x, Bin)
    @variable(model, -1 <= y <= 2, Bin)
    @variable(model, 0.1 <= z <= 0.6, Bin)
    @variable(model, a, Int)
    @variable(model, -1 <= b <= 2, Int)
    unrelax = relax_integrality(model)

    @test !is_binary(x)
    @test lower_bound(x) == 0.0
    @test upper_bound(x) == 1.0

    @test !is_binary(y)
    @test lower_bound(y) == 0.0
    @test upper_bound(y) == 1.0

    @test !is_binary(z)
    @test lower_bound(z) == 0.1
    @test upper_bound(z) == 0.6

    @test !is_integer(a)
    @test !has_lower_bound(a)
    @test !has_upper_bound(a)

    @test !is_integer(b)
    @test lower_bound(b) == -1.0
    @test upper_bound(b) == 2.0

    unrelax()

    @test is_binary(x)
    @test !has_lower_bound(x)
    @test !has_upper_bound(x)

    @test is_binary(y)
    @test lower_bound(y) == -1.0
    @test upper_bound(y) == 2.0

    @test is_binary(z)
    @test lower_bound(z) == 0.1
    @test upper_bound(z) == 0.6

    @test is_integer(a)
    @test !has_lower_bound(a)
    @test !has_upper_bound(a)

    @test is_integer(b)
    @test lower_bound(b) == -1.0
    @test upper_bound(b) == 2.0

    fix(x, 1)
    unrelax = relax_integrality(model)
    @test !is_binary(x)
    @test is_fixed(x)
    unrelax()
    @test is_binary(x)
    @test is_fixed(x)

    fix(x, 0)
    unrelax = relax_integrality(model)
    @test !is_binary(x)
    @test is_fixed(x)
    unrelax()
    @test is_binary(x)
    @test is_fixed(x)

    fix(a, 1)
    unrelax = relax_integrality(model)
    @test !is_integer(a)
    @test is_fixed(a)
    unrelax()
    @test is_integer(a)
    @test is_fixed(a)
end

function test_Model_relax_integrality_error_cases(::Any, ::Any)
    model = Model()
    @variable(model, x)
    @constraint(model, x in MOI.Semicontinuous(1.0, 2.0))
    err = ErrorException(
        "Support for relaxing semicontinuous constraints " *
        "is not yet implemented.",
    )
    @test_throws err relax_integrality(model)

    model = Model()
    @variable(model, x)
    @constraint(model, x in MOI.Semiinteger(1.0, 2.0))
    err = ErrorException(
        "Support for relaxing semi-integer constraints " *
        "is not yet implemented.",
    )
    @test_throws err relax_integrality(model)

    model = Model()
    @variable(model, x, Bin)
    fix(x, 2)
    err = ErrorException(
        "The model has no valid relaxation: binary variable " *
        "fixed out of bounds.",
    )
    @test_throws err relax_integrality(model)

    model = Model()
    @variable(model, x, Bin)
    fix(x, -1)
    err = ErrorException(
        "The model has no valid relaxation: binary variable " *
        "fixed out of bounds.",
    )
    @test_throws err relax_integrality(model)
end

<<<<<<< HEAD
function test_unknown_size_dense(::Any, ::Any)
    model = Model()
    f = Iterators.filter(k -> isodd(k), 1:10)
    @variable(model, x[f])
    @test length(x) == 5
end

function test_unknown_size_sparse(::Any, ::Any)
    model = Model()
    f = Iterators.filter(k -> isodd(k), 1:10)
    @variable(model, x[i = f; i < 5])
    @test length(x) == 2
=======
function test_start_value(::Any, ::Any)
    model = Model()
    @variable(model, x)
    @test start_value(x) === nothing
    set_start_value(x, 1.0)
    @test start_value(x) == 1.0
    set_start_value(x, nothing)
    @test start_value(x) === nothing
    set_start_value(x, 1)
    @test start_value(x) == 1.0
>>>>>>> 54c3c2c5
end

function runtests()
    for name in names(@__MODULE__; all = true)
        if !startswith("$(name)", "test_")
            continue
        end
        f = getfield(@__MODULE__, name)
        @testset "$(name)" begin
            f(Model, VariableRef)
        end
        if !startswith("$(name)", "test_Model_")
            @testset "$(name)-JuMPExtension" begin
                f(JuMPExtension.MyModel, JuMPExtension.MyVariableRef)
            end
        end
    end
end

end  # module TestVariable

TestVariable.runtests()<|MERGE_RESOLUTION|>--- conflicted
+++ resolved
@@ -922,7 +922,6 @@
     @test_throws err relax_integrality(model)
 end
 
-<<<<<<< HEAD
 function test_unknown_size_dense(::Any, ::Any)
     model = Model()
     f = Iterators.filter(k -> isodd(k), 1:10)
@@ -935,7 +934,8 @@
     f = Iterators.filter(k -> isodd(k), 1:10)
     @variable(model, x[i = f; i < 5])
     @test length(x) == 2
-=======
+end
+
 function test_start_value(::Any, ::Any)
     model = Model()
     @variable(model, x)
@@ -946,7 +946,6 @@
     @test start_value(x) === nothing
     set_start_value(x, 1)
     @test start_value(x) == 1.0
->>>>>>> 54c3c2c5
 end
 
 function runtests()
