# expr.jl
# Test coverage for AffExpr and QuadExpr

maff = Model()
@defVar(maff, 0 <= x[1:5] <= 1)
@defVar(maff, 0 <= LongName <= 99)
# Test affToStr
a1 = x[1] + LongName + 5
@test affToStr(a1) == "1.0 x[1] + 1.0 LongName + 5.0"
# Test like term collection
a2 = 2*(x[2] + LongName + x[2]) + 0
<<<<<<< HEAD
@test affToStr(a2) == "4.0 x[2] + 2.0 LongName"
=======
@test affToStr(a2) == "4.0 _col2 + 2.0 LongName"
# Test appending functionality
push!(a1, 5.0, x[2])
@test affToStr(a1) == "1.0 _col1 + 1.0 LongName + 5.0 _col2 + 5.0"
append!(a1, a2)
@test affToStr(a1) == "1.0 _col1 + 3.0 LongName + 9.0 _col2 + 5.0"
>>>>>>> 59368e02

# Test quadToStr
q1 = x[1]*x[2] + 27.2*LongName + 5
@test quadToStr(q1) == "1.0 x[1]*x[2] + 27.2 LongName + 5.0"
# Test like term collection
q2 = x[1]*x[2] + x[2]*x[1]
@test quadToStr(q2) == "2.0 x[1]*x[2]"<|MERGE_RESOLUTION|>--- conflicted
+++ resolved
@@ -9,16 +9,12 @@
 @test affToStr(a1) == "1.0 x[1] + 1.0 LongName + 5.0"
 # Test like term collection
 a2 = 2*(x[2] + LongName + x[2]) + 0
-<<<<<<< HEAD
 @test affToStr(a2) == "4.0 x[2] + 2.0 LongName"
-=======
-@test affToStr(a2) == "4.0 _col2 + 2.0 LongName"
 # Test appending functionality
 push!(a1, 5.0, x[2])
 @test affToStr(a1) == "1.0 _col1 + 1.0 LongName + 5.0 _col2 + 5.0"
 append!(a1, a2)
 @test affToStr(a1) == "1.0 _col1 + 3.0 LongName + 9.0 _col2 + 5.0"
->>>>>>> 59368e02
 
 # Test quadToStr
 q1 = x[1]*x[2] + 27.2*LongName + 5
