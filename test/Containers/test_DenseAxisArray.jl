--- conflicted
+++ resolved
@@ -637,7 +637,6 @@
     return
 end
 
-<<<<<<< HEAD
 function test_containers_denseaxisarray_vector_any()
     key_1 = Any[Any["a", 1], "b"]
     key_2 = Any[Any["a", 2], "c"]
@@ -667,7 +666,10 @@
             "key, or a slice for each element in the key.",
         ),
         x[key],
-=======
+    )
+    return
+end
+
 function test_containers_denseaxisarray_kwarg_indexing()
     Containers.@container(x[i = 2:3, j = 1:2], i + j,)
     for i in (2, 3, 2:2, 2:3, :), j in (1, 2, 1:2, 1:1, 2:2, :)
@@ -839,7 +841,6 @@
             "Cannot index with mix of positional and keyword arguments",
         ),
         x[i = 2, 2] = 3,
->>>>>>> 3dd83b54
     )
     return
 end
