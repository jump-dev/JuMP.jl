--- conflicted
+++ resolved
@@ -617,7 +617,6 @@
     return
 end
 
-<<<<<<< HEAD
 function test_issue_4048()
     for (T, C, S) in Any[
         (Float64, Float64, Float64),
@@ -678,14 +677,15 @@
         @test isequal_canonical(g, [h])
         @test jump_function_type(model, typeof(f)) == typeof(g)
     end
-=======
+    return
+end
+
 function test_issue_4049()
     model = Model()
     A = [1, 2, 3]
     @variable(model, x[A])
     y = @expression(model, sum(x[A] for a in A))
     @test isequal_canonical(y, 3x)
->>>>>>> f8bfed47
     return
 end
 
