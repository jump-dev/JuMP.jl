module TestNLP

using JuMP
using Test

import LinearAlgebra
import SparseArrays

function runtests()
    for name in names(@__MODULE__; all = true)
        if startswith("$name", "test_")
            @testset "$(name)" begin
                getfield(@__MODULE__, name)()
            end
        end
    end
    return
end

include(joinpath(@__DIR__, "utilities.jl"))
include(joinpath(@__DIR__, "JuMPExtension.jl"))

function test_univariate_error()
    model = Model()
    @variable(model, x >= 0)
    @test_throws ErrorException @NLobjective(model, Min, g_doesnotexist(x))
end

function test_univariate_error_existing()
    model = Model()
    @variable(model, x >= 0)
    @NLexpression(model, ex, x^2)
    @test_throws ErrorException @NLobjective(model, Min, g_doestnotexist(ex))
end

function test_univariate()
    model = Model()
    @variable(model, x >= 0)
    g(x) = x^2
    @test_logs (:warn,) @NLobjective(model, Min, g(x))
    d = JuMP.NLPEvaluator(model)
    MOI.initialize(d, Symbol[])
    x = [2.0]
    @test MOI.eval_objective(d, x) == 4.0
end

function test_univariate_register_twice()
    model = Model()
    @variable(model, x >= 0)
    g(x) = x^2
    @test_logs (:warn,) @NLobjective(model, Min, g(x))
    @test_logs @NLconstraint(model, g(x) <= 1)
    d = JuMP.NLPEvaluator(model)
    MOI.initialize(d, Symbol[])
    x = [2.0]
    y = [NaN]
    MOI.eval_constraint(d, y, x)
    @test y == [3.0]
end

function test_univariate_register_twice_error()
    model = Model()
    @variable(model, x >= 0)
    g(x) = x^2
    g(x, y) = x^2 + x^2
    @test_logs (:warn,) @NLobjective(model, Min, g(x))
    @test_throws ErrorException @NLconstraint(model, g(x, x) <= 1)
end

function test_univariate_existing_nlpdata()
    model = Model()
    @variable(model, x >= 0)
    @NLexpression(model, ex, x^2)
    g(x) = x^2
    @test_logs (:warn,) @NLobjective(model, Min, g(ex))
    d = JuMP.NLPEvaluator(model)
    MOI.initialize(d, Symbol[])
    x = [2.0]
    @test MOI.eval_objective(d, x) == 16.0
end

function test_univariate_redefine()
    model = Model()
    @variable(model, x >= 0)
    g = (x) -> x^2
    @test_logs (:warn,) @NLobjective(model, Min, g(x))

    d = JuMP.NLPEvaluator(model)
    MOI.initialize(d, Symbol[])
    x = [2.0]
    @test MOI.eval_objective(d, x) == 4.0

    g = (x) -> 2x^2
    @test MOI.eval_objective(d, x) == 4.0
end

function test_multivariate_error()
    model = Model()
    @variable(model, x >= 0)
    @test_throws ErrorException @NLobjective(model, Min, g_doesnotexist(x, x))
end

function test_multivariate_error_existing()
    model = Model()
    @variable(model, x >= 0)
    @NLexpression(model, ex, x^2)
    @test_throws ErrorException @NLobjective(model, Min, g_doestnotexist(ex, x))
end

function test_multivariate()
    model = Model()
    @variable(model, x >= 0)
    g(x, y) = x^2 + y^2
    @test_logs (:warn,) @NLobjective(model, Min, g(x, x))
    d = JuMP.NLPEvaluator(model)
    MOI.initialize(d, Symbol[])
    x = [2.0]
    @test MOI.eval_objective(d, x) == 8.0
end

function test_multivariate_register_warn()
    model = Model()
    g(x, y) = x^2 + y^2
    function ∇g(g::Vector{T}, x::T, y::T) where {T<:Real}
        g[1] = y
        g[2] = x
        return
    end
    @test_logs (:warn,) register(model, :g, 2, g, ∇g; autodiff = true)
end

function test_multivariate_existing_nlpdata()
    model = Model()
    @variable(model, x >= 0)
    @NLexpression(model, ex, x^2)
    g(x, y) = x^2 + y^2
    @test_logs (:warn,) @NLobjective(model, Min, g(ex, x))
    d = JuMP.NLPEvaluator(model)
    MOI.initialize(d, Symbol[])
    x = [2.0]
    @test MOI.eval_objective(d, x) == 20.0
end

function test_multivariate_redefine()
    model = Model()
    @variable(model, x >= 0)
    @NLexpression(model, ex, x^2)
    g = (x, y) -> x^2 + y^2
    @test_logs (:warn,) @NLobjective(model, Min, g(ex, x))
    d = JuMP.NLPEvaluator(model)
    MOI.initialize(d, Symbol[])
    x = [2.0]
    @test MOI.eval_objective(d, x) == 20.0

    g = (x, y) -> x^2 + y
    @test MOI.eval_objective(d, x) == 20.0
end

function test_multivariate_register_splat()
    model = Model()
    @variable(model, x[1:2])
    f(x, y) = x + y
    err = ErrorException("""
        Unrecognized function "f" used in nonlinear expression.

        You must register it as a user-defined function before building
        the model. For example, replacing `N` with the appropriate number
        of arguments, do:
        ```julia
        model = Model()
        register(model, :f, N, f, autodiff=true)
        # ... variables and constraints ...
        ```
        """)
    @test_throws err @NLexpression(model, ex, f(x...))
end

function test_multivariate_register_splat_existing()
    model = Model()
    @variable(model, x[1:2])
    f(x, y) = x + y
    @NLconstraint(model, x[1]^2 <= 1)
    err = ErrorException("""
        Unrecognized function "f" used in nonlinear expression.

        You must register it as a user-defined function before building
        the model. For example, replacing `N` with the appropriate number
        of arguments, do:
        ```julia
        model = Model()
        register(model, :f, N, f, autodiff=true)
        # ... variables and constraints ...
        ```
        """)
    @test_throws err @NLexpression(model, ex, f(x...))
end

function test_multivariate_max()
    m = Model()
    @variable(m, x)
    @NLobjective(m, Min, max(0, x))
    nlp = NLPEvaluator(m)
    MOI.initialize(nlp, [:ExprGraph])
    @test MOI.eval_objective(nlp, [-1.0]) == 0.0
    @test MOI.eval_objective(nlp, [1.0]) == 1.0
    @test MOI.objective_expr(nlp) == :(max(0.0, x[$(index(x))]))
    return
end

function test_multivariate_min()
    m = Model()
    @variable(m, x)
    @NLobjective(m, Max, min(0, x))
    nlp = NLPEvaluator(m)
    MOI.initialize(nlp, [:ExprGraph])
    @test MOI.eval_objective(nlp, [-1.0]) == -1.0
    @test MOI.eval_objective(nlp, [1.0]) == 0.0
    @test MOI.objective_expr(nlp) == :(min(0.0, x[$(index(x))]))
    return
end

function test_register_check_forwarddiff_univariate_f()
    model = Model()
    f(x::Float64) = log(x)
    @test_throws(ErrorException, register(model, :f, 1, f; autodiff = true))
    return
end

function test_register_check_forwarddiff_univariate_gradf()
    model = Model()
    f(x) = log(x)
    # This is a common case, where user's type their arguments
    ∇f(x::Float64) = 1 / x
    @test_throws(ErrorException, register(model, :f, 1, f, ∇f; autodiff = true))
    return
end

function test_register_check_forwarddiff_multivariate()
    model = Model()
    function f(x...)
        # This is a common case, where user's preallocate a Float64 storage.
        y = zeros(length(x))
        for i in 1:length(x)
            y[i] = log(x[i])
        end
        return sum(y)
    end
    @test_throws(ErrorException, register(model, :f, 3, f; autodiff = true))
    return
end

"""
    test_register_check_forwarddiff_multivariate_gradf()

Because we disable Hessians, the functions in the multivariate case do not need
to be differentiable.
"""
function test_register_check_forwarddiff_multivariate_gradf()
    model = Model()
    function f(x...)
        # This is a common case, where user's preallocate a Float64 storage.
        y = zeros(length(x))
        for i in 1:length(x)
            y[i] = log(x[i])
        end
        return sum(y)
    end
    function ∇f(x...)
        # This is a common case, where user's preallocate a Float64 storage.
        y = zeros(length(x))
        for i in 1:length(x)
            y[i] = 1 / x[i]
        end
        return sum(y)
    end
    register(model, :f, 3, f, ∇f)
    return
end

# TODO: These are poorly designed tests because they would not catch errors
# that affect both _process_NL_expr and _NonlinearExprData's parsing (although
# they use different pathways). It would be better to check the NodeData
# representation directly.
function _test_expressions_equal(
    ex1::JuMP._NonlinearExprData,
    ex2::JuMP._NonlinearExprData,
)
    return ex1.nd == ex2.nd && ex1.const_values == ex2.const_values
end

function test_all_nonlinear_constraints()
    model = Model()
    @variable(model, x)
    @NLconstraint(model, c1, x^2 <= 1)
    c2 = @NLconstraint(model, [i = 1:2], x^i >= -1)
    @test all_nonlinear_constraints(model) == [c1; c2]
    return
end

function test_parse_plus_binary()
    m = Model()
    @variable(m, x)
    @variable(m, y)
    @test _test_expressions_equal(
        JuMP.@_process_NL_expr(m, x + y),
        JuMP._NonlinearExprData(m, :($x + $y)),
    )
    return
end

function test_parse_plus_ternary()
    m = Model()
    @variable(m, x)
    @variable(m, y)
    @variable(m, z)
    @test _test_expressions_equal(
        JuMP.@_process_NL_expr(m, x + y + z),
        JuMP._NonlinearExprData(m, :($x + $y + $z)),
    )
    return
end

function test_parse_mult_binary()
    m = Model()
    @variable(m, x)
    @variable(m, y)
    @test _test_expressions_equal(
        JuMP.@_process_NL_expr(m, x * y),
        JuMP._NonlinearExprData(m, :($x * $y)),
    )
    return
end

function test_parse_mult_ternary()
    m = Model()
    @variable(m, x)
    @variable(m, y)
    @variable(m, z)
    @test _test_expressions_equal(
        JuMP.@_process_NL_expr(m, x * y * z),
        JuMP._NonlinearExprData(m, :($x * $y * $z)),
    )
    return
end

function test_parse_exp_binary()
    m = Model()
    @variable(m, x)
    @test _test_expressions_equal(
        JuMP.@_process_NL_expr(m, x^3),
        JuMP._NonlinearExprData(m, :($x^3)),
    )
    return
end

function test_parse_sin()
    m = Model()
    @variable(m, x)
    @test _test_expressions_equal(
        JuMP.@_process_NL_expr(m, sin(x)),
        JuMP._NonlinearExprData(m, :(sin($x))),
    )
    return
end

function test_parse_ifelse()
    m = Model()
    @variable(m, x)
    @test _test_expressions_equal(
        JuMP.@_process_NL_expr(m, ifelse(1 == 2 || 3 == 4 && 5 == 6, x, 0.0)),
        JuMP._NonlinearExprData(
            m,
            :(ifelse(1 == 2 || 3 == 4 && 5 == 6, $x, 0.0)),
        ),
    )
    return
end

function test_parse_ifelse_comparison()
    m = Model()
    @variable(m, x)
    @test _test_expressions_equal(
        JuMP.@_process_NL_expr(m, ifelse(1 <= 2 <= 3, x, 0.0)),
        JuMP._NonlinearExprData(m, :(ifelse(1 <= 2 <= 3, $x, 0.0))),
    )
    return
end

function test_parse_sum()
    m = Model()
    @variable(m, x[1:2])
    @test _test_expressions_equal(
        JuMP.@_process_NL_expr(m, sum(x[i] for i in 1:2)),
        JuMP._NonlinearExprData(m, :($(x[1]) + $(x[2]))),
    )
    return
end

function test_parse_prod()
    m = Model()
    @variable(m, x[1:2])
    @test _test_expressions_equal(
        JuMP.@_process_NL_expr(m, prod(x[i] for i in 1:2)),
        JuMP._NonlinearExprData(m, :($(x[1]) * $(x[2]))),
    )
    return
end

function test_parse_subexpressions()
    m = Model()
    @variable(m, x)
    @NLexpression(m, ex, x^2)
    @test _test_expressions_equal(
        JuMP.@_process_NL_expr(m, ex + 1),
        JuMP._NonlinearExprData(m, :($ex + 1)),
    )
    return
end

function test_parse_parameters()
    m = Model()
    @NLparameter(m, param == 10)
    @test _test_expressions_equal(
        JuMP.@_process_NL_expr(m, param + 1),
        JuMP._NonlinearExprData(m, :($param + 1)),
    )
    return
end

function test_parse_user_defined_function_univariate()
    model = Model()
    @variable(model, x)
    user_function = x -> x
    JuMP.register(model, :f, 1, user_function; autodiff = true)
    @test _test_expressions_equal(
        JuMP.@_process_NL_expr(model, f(x)),
        JuMP._NonlinearExprData(model, :(f($x))),
    )
    return
end

function test_parse_user_defined_function_multivariate()
    model = Model()
    @variable(model, x)
    @variable(model, y)
    user_function = (x, y) -> x
    JuMP.register(model, :f, 2, user_function; autodiff = true)
    @test _test_expressions_equal(
        JuMP.@_process_NL_expr(model, f(x, y)),
        JuMP._NonlinearExprData(model, :(f($x, $y))),
    )
    return
end

function test_parse_splatting()
    model = Model()
    @variable(model, x[1:2])
    user_function = (x, y) -> x
    JuMP.register(model, :f, 2, user_function; autodiff = true)
    @test _test_expressions_equal(
        JuMP.@_process_NL_expr(model, f(x...)),
        JuMP._NonlinearExprData(model, :(f($(x[1]), $(x[2])))),
    )
    return
end

function test_parse_mixed_splatting()
    model = Model()
    @variable(model, x[1:2])
    @variable(model, y)
    @variable(model, z[1:1])
    @test _test_expressions_equal(
        JuMP.@_process_NL_expr(model, (*)(x..., y, z...)),
        JuMP._NonlinearExprData(model, :((*)($(x[1]), $(x[2]), $y, $(z[1])))),
    )
    return
end

function test_error_splatting_non_symbols()
    model = Model()
    @variable(model, x[1:2])
    @test_macro_throws ErrorException @NLexpression(model, (*)((x / 2)...))
    return
end

function test_error_on_begin_end()
    model = Model()
    @variable(model, x)
    err = ErrorException(
        "`begin...end` blocks are not supported in nonlinear macros. The " *
        "nonlinear expression must be a single statement.",
    )
    @test_macro_throws(err, @NLobjective(model, Max, begin
        sin(x) + 1
    end))
    return
end

function test_error_on_unexpected_splatting()
    model = Model()
    @variable(model, x[1:2])
    @test_macro_throws ErrorException @NLexpression(model, x...)
    return
end

function test_error_on_getfield_in_expression()
    model = Model()
    @variable(model, x[1:2])
    @test_throws(
        ErrorException,
        @NLexpression(model, sum(foo.bar(i) * x[i] for i in 1:2))
    )
    return
end

function test_error_on_sum()
    m = Model()
    x = [1, 2, 3]
    @test_throws ErrorException @NLexpression(m, sum(x))
    return
end

function test_error_on_non_scalar_expression()
    m = Model()
    x = [1, 2, 3]
    @test_throws ErrorException @NLexpression(m, x + 1)
    return
end

# Converts the lower-triangular sparse Hessian in MOI format into a dense
# matrix.
function _dense_hessian(hessian_sparsity, V, n)
    I = [i for (i, j) in hessian_sparsity]
    J = [j for (i, j) in hessian_sparsity]
    raw = SparseArrays.sparse(I, J, V, n, n)
    return Matrix(
        raw + raw' -
        SparseArrays.sparse(LinearAlgebra.diagm(0 => LinearAlgebra.diag(raw))),
    )
end

# Converts the sparse Jacobian in MOI format into a dense matrix.
function _dense_jacobian(jacobian_sparsity, V, m, n)
    I = [i for (i, j) in jacobian_sparsity]
    J = [j for (i, j) in jacobian_sparsity]
    raw = SparseArrays.sparse(I, J, V, m, n)
    return Matrix(raw)
end

function test_hessian_evaluation_issue_435()
    m = Model()
    @variable(m, a)
    @variable(m, b)
    @variable(m, c)
    @NLexpression(m, foo, a * b + c^2)
    @NLobjective(m, Min, foo)
    d = JuMP.NLPEvaluator(m)
    MOI.initialize(d, [:Hess])
    hessian_sparsity = MOI.hessian_lagrangian_structure(d)
    V = zeros(length(hessian_sparsity))
    values = [1.0, 2.0, 3.0] # Values for a, b, and c, respectively.
    MOI.eval_hessian_lagrangian(d, V, values, 1.0, Float64[])
    @test _dense_hessian(hessian_sparsity, V, 3) ≈
          [0.0 1.0 0.0; 1.0 0.0 0.0; 0.0 0.0 2.0]
    # make sure we don't get NaNs in this case
    @NLobjective(m, Min, a * b + 3 * c^2)
    d = JuMP.NLPEvaluator(m)
    MOI.initialize(d, [:Hess])
    values = [1.0, 2.0, -1.0]
    V = zeros(length(hessian_sparsity))
    MOI.eval_hessian_lagrangian(d, V, values, 1.0, Float64[])
    @test _dense_hessian(hessian_sparsity, V, 3) ≈
          [0.0 1.0 0.0; 1.0 0.0 0.0; 0.0 0.0 6.0]
    # Initialize again
    MOI.initialize(d, [:Hess])
    V = zeros(length(hessian_sparsity))
    MOI.eval_hessian_lagrangian(d, V, values, 1.0, Float64[])
    @test _dense_hessian(hessian_sparsity, V, 3) ≈
          [0.0 1.0 0.0; 1.0 0.0 0.0; 0.0 0.0 6.0]
    return
end

function test_NaN_corner_case_issue_695()
    m = Model()
    x0 = 0.0
    y0 = 0.0
    @variable(m, x)
    @variable(m, y)
    @NLobjective(m, Min, (x - x0) / (sqrt(y0) + sqrt(y)))
    d = JuMP.NLPEvaluator(m)
    MOI.initialize(d, [:HessVec])
    h = ones(2)
    v = [2.4, 3.5]
    values = [1.0, 2.0] # For x and y.
    MOI.eval_hessian_lagrangian_product(d, h, values, v, 1.0, Float64[])
    correct = [0.0 -1/(2*2^(3/2)); -1/(2*2^(3/2)) 3/(4*2^(5/2))] * v
    @test h ≈ correct
    return
end

function test_NaN_corner_case_issue_1205()
    m = Model()
    @variable(m, x)
    @NLobjective(m, Min, x^1.0)
    d = JuMP.NLPEvaluator(m)
    MOI.initialize(d, [:Hess])
    hessian_sparsity = MOI.hessian_lagrangian_structure(d)
    V = zeros(length(hessian_sparsity))
    values = zeros(1)
    MOI.eval_hessian_lagrangian(d, V, values, 1.0, Float64[])
    @test _dense_hessian(hessian_sparsity, V, 1) ≈ [0.0]
    return
end

function test_NaN_corner_case_ifelse_issue_1205()
    m = Model()
    @variable(m, x)
    @NLobjective(m, Min, ifelse(true, x, x^1.0))
    d = JuMP.NLPEvaluator(m)
    MOI.initialize(d, [:Hess])
    hessian_sparsity = MOI.hessian_lagrangian_structure(d)
    V = zeros(length(hessian_sparsity))
    values = zeros(1)
    MOI.eval_hessian_lagrangian(d, V, values, 1.0, Float64[])
    @test _dense_hessian(hessian_sparsity, V, 1) ≈ [0.0]
    return
end

function test_prod_corner_case_issue_1181()
    model = Model()
    @variable(model, x[1:2])
    @NLobjective(model, Min, x[1] * x[2])
    d = JuMP.NLPEvaluator(model)
    MOI.initialize(d, [:Hess])
    hessian_sparsity = MOI.hessian_lagrangian_structure(d)
    V = zeros(length(hessian_sparsity))
    MOI.eval_hessian_lagrangian(d, V, [0.659, 0.702], 1.0, Float64[])
    @test V == [0.0, 0.0, 1.0]
    return
end

function test_constant_ifelse_issue_2115()
    model = Model()
    @variable(model, x)
    @NLobjective(model, Min, ifelse(x >= 1, 1, 0))
    d = JuMP.NLPEvaluator(model)
    MOI.initialize(d, [:Hess])
    hessian_sparsity = MOI.hessian_lagrangian_structure(d)
    @test length(hessian_sparsity) == 0
    return
end

function test_hessians_and_hessvec()
    m = Model()
    @variable(m, a)
    @variable(m, b)
    @variable(m, c)
    @NLobjective(m, Min, a * b + c^2)
    @NLconstraint(m, c * b <= 1)
    @NLconstraint(m, a^2 / 2 <= 1)
    d = JuMP.NLPEvaluator(m)
    MOI.initialize(d, [:HessVec, :Hess])
    values = [1.0, 2.0, 3.0] # For a, b, c.
    hessian_sparsity = MOI.hessian_lagrangian_structure(d)
    V = zeros(length(hessian_sparsity))
    MOI.eval_hessian_lagrangian(d, V, values, 1.0, [2.0, 3.0])
    correct_hessian = [3.0 1.0 0.0; 1.0 0.0 2.0; 0.0 2.0 2.0]
    @test _dense_hessian(hessian_sparsity, V, 3) ≈ correct_hessian
    h = ones(3) # The input values should be overwritten.
    v = [2.4, 3.5, 1.2]
    MOI.eval_hessian_lagrangian_product(d, h, values, v, 1.0, [2.0, 3.0])
    @test h ≈ correct_hessian * v
    return
end

function test_hessians_and_hessvec_with_subexpressions()
    m = Model()
    @variable(m, a)
    @variable(m, b)
    @variable(m, c)
    @NLexpression(m, ab, a * b)
    @NLobjective(m, Min, ab + c^2)
    @NLconstraint(m, c * b <= 1)
    @NLconstraint(m, a^2 / 2 <= 1)
    d = JuMP.NLPEvaluator(m)
    MOI.initialize(d, [:HessVec, :Hess])
    values = [1.0, 2.0, 3.0] # For a, b, c.
    hessian_sparsity = MOI.hessian_lagrangian_structure(d)
    V = zeros(length(hessian_sparsity))
    MOI.eval_hessian_lagrangian(d, V, values, 1.0, [2.0, 3.0])
    correct_hessian = [3.0 1.0 0.0; 1.0 0.0 2.0; 0.0 2.0 2.0]
    @test _dense_hessian(hessian_sparsity, V, 3) ≈ correct_hessian
    h = ones(3) # The input values should be overwritten.
    v = [2.4, 3.5, 1.2]
    MOI.eval_hessian_lagrangian_product(d, h, values, v, 1.0, [2.0, 3.0])
    @test h ≈ correct_hessian * v
    return
end

function test_jacobians_and_jacvec()
    m = Model()
    @variable(m, a)
    @variable(m, b)
    @variable(m, c)
    @NLobjective(m, Min, a * b + c^2)
    @NLconstraint(m, c * b <= 1)
    @NLconstraint(m, a^2 / 2 <= 1)
    d = JuMP.NLPEvaluator(m)
    MOI.initialize(d, [:JacVec, :Jac])
    values = [1.0, 2.0, 3.0] # For a, b, c.
    jacobian_sparsity = MOI.jacobian_structure(d)
    V = zeros(length(jacobian_sparsity))
    MOI.eval_constraint_jacobian(d, V, values)
    correct_jacobian = [0.0 3.0 2.0; 1.0 0.0 0.0]
    @test _dense_jacobian(jacobian_sparsity, V, 2, 3) ≈ correct_jacobian
    v = [2.4, 3.5, 1.2]
    product_storage = zeros(2)
    MOI.eval_constraint_jacobian_product(d, product_storage, values, v)
    @test product_storage ≈ correct_jacobian * v
    w = [0.6, 4.3]
    product_storage = zeros(3)
    MOI.eval_constraint_jacobian_transpose_product(
        d,
        product_storage,
        values,
        w,
    )
    @test product_storage ≈ correct_jacobian' * w
    return
end

function test_jacobians_and_jacvec_with_subexpressions()
    m = Model()
    @variable(m, a)
    @variable(m, b)
    @variable(m, c)
    @NLexpression(m, bc, b * c)
    @NLobjective(m, Min, a * b + c^2)
    @NLconstraint(m, bc <= 1)
    @NLconstraint(m, a^2 / 2 <= 1)
    d = JuMP.NLPEvaluator(m)
    MOI.initialize(d, [:JacVec, :Jac])
    values = [1.0, 2.0, 3.0] # For a, b, c.
    jacobian_sparsity = MOI.jacobian_structure(d)
    V = zeros(length(jacobian_sparsity))
    MOI.eval_constraint_jacobian(d, V, values)
    correct_jacobian = [0.0 3.0 2.0; 1.0 0.0 0.0]
    @test _dense_jacobian(jacobian_sparsity, V, 2, 3) ≈ correct_jacobian
    v = [2.4, 3.5, 1.2]
    product_storage = zeros(2)
    MOI.eval_constraint_jacobian_product(d, product_storage, values, v)
    @test product_storage ≈ correct_jacobian * v
    w = [0.6, 4.3]
    product_storage = zeros(3)
    MOI.eval_constraint_jacobian_transpose_product(
        d,
        product_storage,
        values,
        w,
    )
    @test product_storage ≈ correct_jacobian' * w
    return
end

function test_expression_graphs()
    m = Model()
    @variable(m, x)
    @variable(m, y)
    @NLobjective(m, Min, x^2 + y^2)
    @NLexpression(m, ex, exp(x))
    @NLconstraint(m, ex - y == 0)
    @NLconstraint(m, ex + 1 == 0)

    d = JuMP.NLPEvaluator(m)
    MOI.initialize(d, [:ExprGraph])
    xidx = x.index
    yidx = y.index
    @test MOI.objective_expr(d) == :(x[$xidx]^2.0 + x[$yidx]^2.0)
    @test MOI.constraint_expr(d, 1) ==
          :((exp(x[$xidx]) - x[$yidx]) - 0.0 == 0.0)
    @test MOI.constraint_expr(d, 2) == :((exp(x[$xidx]) + 1) - 0.0 == 0.0)
    return
end

function test_more_expression_graphs()
    m = Model()
    @variable(m, x)
    @variable(m, y)
    ψ(x) = 1
    t(x, y) = 2
    JuMP.register(m, :ψ, 1, ψ; autodiff = true)
    JuMP.register(m, :t, 2, t; autodiff = true)
    @NLobjective(m, Min, x^y)
    @NLconstraint(m, sin(x) * cos(y) == 5)
    @NLconstraint(m, nlconstr[i = 1:2], i * x^2 == i)
    @NLconstraint(m, -0.5 <= sin(x) <= 0.5)
    @NLconstraint(m, ψ(x) + t(x, y) <= 3)
    d = JuMP.NLPEvaluator(m)
    MOI.initialize(d, [:ExprGraph])
    xidx = x.index
    yidx = y.index
    @test MOI.objective_expr(d) == :(x[$xidx]^x[$yidx])
    @test MOI.constraint_expr(d, 1) ==
          :(sin(x[$xidx]) * cos(x[$yidx]) - 5 == 0.0)
    @test MOI.constraint_expr(d, 2) == :(1.0 * x[$xidx]^2 - 1.0 == 0.0)
    @test MOI.constraint_expr(d, 3) == :(2.0 * x[$xidx]^2 - 2.0 == 0.0)
    @test MOI.constraint_expr(d, 4) == :(-0.5 <= sin(x[$xidx]) <= 0.5)
    @test MOI.constraint_expr(d, 5) ==
          :(ψ(x[$xidx]) + t(x[$xidx], x[$yidx]) - 3.0 <= 0.0)
    return
end

function test_expression_graph_for_ifelse()
    m = Model()
    @variable(m, x)
    @NLobjective(m, Min, ifelse(x <= 1, x^2, x))
    d = JuMP.NLPEvaluator(m)
    MOI.initialize(d, [:ExprGraph])
    xidx = x.index
    @test MOI.objective_expr(d) ==
          :(ifelse(x[$xidx] <= 1, x[$xidx]^2, x[$xidx]))
    return
end

function test_expression_graph_for_empty_sum_and_prod()
    m = Model()
    @variable(m, x)
    @NLconstraint(m, x <= sum(0 for i in []) + prod(1 for i in []))
    d = JuMP.NLPEvaluator(m)
    MOI.initialize(d, [:ExprGraph])
    xidx = x.index
    @test MOI.constraint_expr(d, 1) == :(x[$xidx] - (0 + 1) <= 0.0)
    return
end

function test_NLparameter()
    model = Model()
    @NLparameter(model, p == 1.0)
    @test JuMP.value(p) == 1.0
    return
end

function test_NLparameter_set_value()
    model = Model()
    @NLparameter(model, p == 1.0)
    JuMP.set_value(p, 10.0)
    @test JuMP.value(p) == 10.0
    return
end

function test_NLconstraints()
    model = Model()
    @variable(model, 0 <= x <= 1)
    @variable(model, y[1:3])
    @objective(model, Max, x)
    @NLconstraints(model, begin
        ref[i = 1:3], y[i] == 0
        x + y[1] * y[2] * y[3] <= 0.5
    end)
    @test JuMP.num_nonlinear_constraints(model) == 4
    evaluator = JuMP.NLPEvaluator(model)
    MOI.initialize(evaluator, [:ExprGraph])
    for i in 1:3
        @test MOI.constraint_expr(evaluator, i) ==
              :(x[$(y[i].index)] - 0.0 == 0.0)
    end
    @test MOI.constraint_expr(evaluator, 4) == :(
        (
            x[$(x.index)] +
            x[$(y[1].index)] * x[$(y[2].index)] * x[$(y[3].index)]
        ) - 0.5 <= 0.0
    )
    return
end

# This covers the code that computes Hessians in odd chunks of Hess-vec
# products.
function test_dense_Hessian()
    m = Model()
    @variable(m, x[1:18])
    @NLobjective(m, Min, prod(x[i] for i in 1:18))
    d = JuMP.NLPEvaluator(m)
    MOI.initialize(d, [:Hess])
    hessian_sparsity = MOI.hessian_lagrangian_structure(d)
    V = zeros(length(hessian_sparsity))
    values = ones(18)
    MOI.eval_hessian_lagrangian(d, V, values, 1.0, Float64[])
    @test _dense_hessian(hessian_sparsity, V, 18) ≈
          ones(18, 18) - LinearAlgebra.diagm(0 => ones(18))
    values[1] = 0.5
    MOI.eval_hessian_lagrangian(d, V, values, 1.0, Float64[])
    @test _dense_hessian(hessian_sparsity, V, 18) ≈ [
        0 ones(17)'
        ones(17) (ones(17, 17)-LinearAlgebra.diagm(0 => ones(17)))/2
    ]
    return
end

function test_eval_objective_and_eval_objective_gradient()
    m = Model()
    @variable(m, x[1:4])
    @NLparameter(m, p == 2)
    @NLexpression(m, ex, p * x[1])

    ψ(x) = sin(x)
    t(x, y) = x + 3y
    JuMP.register(m, :ψ, 1, ψ; autodiff = true)
    JuMP.register(m, :t, 2, t; autodiff = true)

    @NLobjective(m, Min, ex / 2 + sin(x[2]) / ψ(x[2]) + t(x[3], x[4]))
    d = JuMP.NLPEvaluator(m)
    MOI.initialize(d, [:Grad])
    variable_values = fill(2.0, (4,))
    @test MOI.eval_objective(d, variable_values) ≈
          variable_values[1] + 1 + variable_values[3] + 3variable_values[4]
    grad = zeros(4)
    MOI.eval_objective_gradient(d, grad, variable_values)
    @test grad ≈ [1.0, 0.0, 1.0, 3.0]
    return
end

<<<<<<< HEAD
    @testset "add_NL_expression, set_NL_objective, and add_NL_constraint" begin
        model = Model()
        @variable(model, x)
        @variable(model, y)
        @expression(model, aff, x + 2y - 3)
        @expression(model, quad, x^2 + 2y^2 - x)
        nlexpr = JuMP.add_NL_expression(model, :($x^2 + $y^2))
        JuMP.set_NL_objective(model, MOI.MIN_SENSE, :(2 * $nlexpr))
        JuMP.add_NL_constraint(model, :($x + $y <= 1))
        JuMP.add_NL_constraint(model, :($x + $y >= 1))
        JuMP.add_NL_constraint(model, :($x + $y == 1))
        JuMP.add_NL_constraint(model, :(0 <= $x + $y <= 1))
        JuMP.add_NL_constraint(model, :($aff == 1))
        JuMP.add_NL_constraint(model, :($quad == 1))

        d = JuMP.NLPEvaluator(model)
        MOI.initialize(d, [:ExprGraph])
        xidx = x.index
        yidx = y.index
        @test MOI.objective_expr(d) == :(2.0 * (x[$xidx]^2.0 + x[$yidx]^2.0))
        @test MOI.constraint_expr(d, 1) == :((x[$xidx] + x[$yidx]) - 1.0 <= 0.0)
        @test MOI.constraint_expr(d, 2) == :((x[$xidx] + x[$yidx]) - 1.0 >= 0.0)
        @test MOI.constraint_expr(d, 3) == :((x[$xidx] + x[$yidx]) - 1.0 == 0.0)
        @test MOI.constraint_expr(d, 4) == :(0.0 <= x[$xidx] + x[$yidx] <= 1.0)
        @test MOI.constraint_expr(d, 5) ==
              :((-3.0 + x[$xidx] + 2.0 * x[$yidx]) - 1.0 == 0.0)
        @test MOI.constraint_expr(d, 6) == :(
            (
                +(-1.0 * x[$xidx]) +
                x[$xidx] * x[$xidx] +
                x[$yidx] * x[$yidx] * 2.0
            ) - 1.0 == 0.0
        )
    end
=======
function test_eval_constraint_and_jacobians()
    m = Model()
    @variable(m, x[1:4])
    @NLparameter(m, p == 2)
    @NLexpression(m, ex, p * x[1])

    ψ(x) = sin(x)
    t(x, y) = x + 3y
    JuMP.register(m, :ψ, 1, ψ; autodiff = true)
    JuMP.register(m, :t, 2, t; autodiff = true)

    @NLconstraint(m, Min, ex / 2 + sin(x[2]) / ψ(x[2]) + t(x[3], x[4]) <= 0.0)
    d = JuMP.NLPEvaluator(m)
    MOI.initialize(d, [:Jac])
    variable_values = fill(2.0, (4,))
    constraint_value = zeros(1)
    MOI.eval_constraint(d, constraint_value, variable_values)
    @test constraint_value[1] ≈
          variable_values[1] + 1 + variable_values[3] + 3variable_values[4]
    jacobian_sparsity = MOI.jacobian_structure(d)
    I = [i for (i, j) in jacobian_sparsity]
    J = [j for (i, j) in jacobian_sparsity]
    @test all(I .== 1)
    jac_nonzeros = zeros(length(J))
    MOI.eval_constraint_jacobian(d, jac_nonzeros, variable_values)
    jac_values = zeros(4)
    jac_values[J] = jac_nonzeros
    @test jac_values ≈ [1.0, 0.0, 1.0, 3.0]
    return
end
>>>>>>> 1bb9d45f

function test_non_macro_nonlinear_functions()
    model = Model()
    @variable(model, x)
    @variable(model, y)
    @expression(model, aff, x + 2y - 3)
    @expression(model, quad, x^2 + 2y^2 - x)
    nlexpr = JuMP.add_nonlinear_expression(model, :($x^2 + $y^2))
    JuMP.set_nonlinear_objective(model, MIN_SENSE, :(2 * $nlexpr))
    JuMP.add_nonlinear_constraint(model, :($x + $y <= 1))
    JuMP.add_nonlinear_constraint(model, :($x + $y >= 1))
    JuMP.add_nonlinear_constraint(model, :($x + $y == 1))
    JuMP.add_nonlinear_constraint(model, :(0 <= $x + $y <= 1))
    JuMP.add_nonlinear_constraint(model, :($aff == 1))
    JuMP.add_nonlinear_constraint(model, :($quad == 1))

    d = JuMP.NLPEvaluator(model)
    MOI.initialize(d, [:ExprGraph])
    xidx = x.index
    yidx = y.index
    @test MOI.objective_expr(d) == :(2.0 * (x[$xidx]^2.0 + x[$yidx]^2.0))
    @test MOI.constraint_expr(d, 1) == :((x[$xidx] + x[$yidx]) - 1.0 <= 0.0)
    @test MOI.constraint_expr(d, 2) == :((x[$xidx] + x[$yidx]) - 1.0 >= 0.0)
    @test MOI.constraint_expr(d, 3) == :((x[$xidx] + x[$yidx]) - 1.0 == 0.0)
    @test MOI.constraint_expr(d, 4) == :(0.0 <= x[$xidx] + x[$yidx] <= 1.0)
    @test MOI.constraint_expr(d, 5) ==
          :((-3.0 + x[$xidx] + 2.0 * x[$yidx]) - 1.0 == 0.0)
    @test MOI.constraint_expr(d, 6) == :(
        (+(-1.0 * x[$xidx]) + x[$xidx] * x[$xidx] + x[$yidx] * x[$yidx] * 2.0) -
        1.0 == 0.0
    )
    return
end

function test_views_on_Hessian_functions()
    m = Model()
    @variable(m, a)
    @variable(m, b)
    @variable(m, c)

    @NLexpression(m, foo, a * b + c^2)

    @NLobjective(m, Min, foo)
    d = JuMP.NLPEvaluator(m)
    MOI.initialize(d, [:Hess, :HessVec])
    hessian_sparsity = MOI.hessian_lagrangian_structure(d)

    V = zeros(4)
    values = [1.0, 2.0, 3.0] # Values for a, b, and c, respectively.
    MOI.eval_hessian_lagrangian(d, V, values, 1.0, Float64[])
    h = ones(3)
    v = [2.4; 3.5; 4.6]
    MOI.eval_hessian_lagrangian_product(d, h, values, v, 1.0, Float64[])

    values2 = zeros(10)
    values2[5:7] = values
    values_view = @view values2[5:7]
    V2 = zeros(10)
    V_view = @view V2[4:7]
    MOI.eval_hessian_lagrangian(d, V_view, values_view, 1.0, Float64[])
    @test V_view == V

    h2 = zeros(10)
    h_view = @view h2[3:5]
    v2 = zeros(10)
    v2[4:6] = v
    v_view = @view v2[4:6]
    MOI.eval_hessian_lagrangian_product(
        d,
        h_view,
        values_view,
        v_view,
        1.0,
        Float64[],
    )
    @test h_view == h
    return
end

function test_constant_expressions()
    model = Model()
    @variable(model, x)
    @NLexpression(model, expr, 10)
    @NLobjective(model, Min, expr + x)
    d = JuMP.NLPEvaluator(model)
    MOI.initialize(d, [:Grad])
    grad = zeros(1)
    MOI.eval_objective_gradient(d, grad, [2.0])
    @test grad == [1.0]
    return
end

function test_user_defined_function_with_variable_closure()
    model = Model()
    @variable(model, x[1:2])
    f(x1) = x1 + x[2]
    @test_throws(
        ErrorException(
            "Expected return type of `Float64` from the user-defined " *
            "function :f, but got `$(AffExpr)`.",
        ),
        register(model, :f, 1, f; autodiff = true),
    )
    return
end

function test_user_defined_function_with_variable_closure_after_register()
    model = Model()
    @variable(model, x)
    f(y) = y < 1 ? y : y + x
    register(model, :f, 1, f; autodiff = true)
    @NLobjective(model, Min, f(x))
    d = NLPEvaluator(model)
    MOI.initialize(d, [:Grad])
    err = ErrorException(
        "Expected return type of Float64 from a user-defined function, " *
        "but got $(typeof(1.0 + x)). Make sure your user-defined " *
        "function only depends on variables passed as arguments.",
    )
    @test_throws(err, MOI.eval_objective(d, [2.0]))
    return
end

function test_user_defined_function_returning_bad_type_after_register()
    model = Model()
    @variable(model, x)
    f(x) = x < 1 ? x : string(x)
    register(model, :f, 1, f; autodiff = true)
    @NLobjective(model, Min, f(x))
    d = NLPEvaluator(model)
    MOI.initialize(d, [:Grad])
    err = ErrorException(
        "Expected return type of Float64 from a user-defined function, " *
        "but got String.",
    )
    @test_throws(err, MOI.eval_objective(d, [2.0]))
    return
end

function test_user_defined_function_returning_bad_type()
    model = Model()
    @variable(model, x)
    f(x) = string(x)
    @test_throws(
        ErrorException(
            "Expected return type of `Float64` from the user-defined " *
            "function :f, but got `String`.",
        ),
        register(model, :f, 1, f; autodiff = true),
    )
    return
end

function test_value_on_NonlinearExpressions()
    model = Model()
    @variable(model, x)
    @NLexpression(model, ex1, sin(x))
    @NLexpression(model, ex2, ex1 + x^2)
    @NLexpression(model, ex3, 2ex1 + ex2 / 2)
    JuMP.set_start_value(x, 2.0)
    @test JuMP.value(JuMP.start_value, ex1) ≈ sin(2.0)
    @test JuMP.value(JuMP.start_value, ex2) ≈ sin(2.0) + 4.0
    @test JuMP.value(JuMP.start_value, ex3) ≈ 2.5 * sin(2.0) + 2.0
    return
end

function test_hessians_disabled_with_user_defined_multivariate_functions()
    model = Model()
    my_f(x, y) = (x - 1)^2 + (y - 2)^2
    JuMP.register(model, :my_f, 2, my_f; autodiff = true)
    @variable(model, x[1:2])
    @NLobjective(model, Min, my_f(x[1], x[2]))
    evaluator = JuMP.NLPEvaluator(model)
    @test !(:Hess in MOI.features_available(evaluator))
    return
end

function test_AffExpr_in_nonlinear()
    model = Model()
    @variable(model, x, start = 1.1)
    @variable(model, y, start = 1.2)
    @expression(model, ex, 2 * x + y + 1)
    nl_ex = @NLexpression(model, ex^2)
    @test isapprox(
        value(start_value, nl_ex),
        (2 * 1.1 + 1.2 + 1)^2,
        atol = 1e-4,
    )
    return
end

function test_QuadExpr_in_nonlinear()
    model = Model()
    @variable(model, x, start = 1.1)
    @variable(model, y, start = 1.2)
    @expression(model, ex, 0.5 * x^2 + y^2 + 2 * x + 1)
    nl_ex = @NLexpression(model, sqrt(ex))
    @test isapprox(
        value(start_value, nl_ex),
        sqrt(0.5 * 1.1^2 + 1.2^2 + 2 * 1.1 + 1),
        atol = 1e-4,
    )
    return
end

function test_error_on_complex_values()
    model = Model()
    @variable(model, x)
    c = sqrt(Complex(-1))
    expected_exception = ErrorException(
        "Unexpected object $c (of type $(typeof(c)) in nonlinear expression.",
    )
    @test_throws expected_exception @NLobjective(model, Min, c * x)
    return
end

function test_SpecialFunctions()
    model = Model()
    @variable(model, x)
    @NLconstraint(model, c1, erf(x) <= 0.0)
    d = NLPEvaluator(model)
    MOI.initialize(d, Symbol[:Grad])
    out = zeros(1)
    MOI.eval_constraint(d, out, [2.0])
    @test out[1] ≈ 0.9953222 atol = 1e-6
    return
end

function test_JuMP_extensions()
    model = JuMPExtension.MyModel()
    @variable(model, x)
    err = ErrorException(
        "Encountered an error parsing nonlinear expression: we don't support " *
        "models of type $(typeof(model)). In general, JuMP's nonlinear features " *
        "don't work with JuMP-extensions.",
    )
    @test_throws(err, @NLexpression(model, sqrt(x)))
    return
end

function test_rad2deg_and_deg2rad()
    x = 1.0
    id = JuMP._Derivatives.univariate_operator_to_id[:rad2deg]
    y = rad2deg(x)
    @test JuMP._Derivatives.eval_univariate_2nd_deriv(id, x, y) == 0.0
    id = JuMP._Derivatives.univariate_operator_to_id[:deg2rad]
    y = deg2rad(x)
    @test JuMP._Derivatives.eval_univariate_2nd_deriv(id, x, y) == 0.0
    return
end

function test_reregister_univariate()
    model = Model()
    @variable(model, x >= 0)
    f(x) = x^2
    register(model, :f, 1, f; autodiff = true)
    @test_throws ErrorException register(model, :f, 1, f; autodiff = true)
    return
end

function test_reregister_multivariate()
    model = Model()
    @variable(model, x >= 0)
    f(x, y) = x + y
    register(model, :f, 2, f; autodiff = true)
    @test_throws ErrorException register(model, :f, 2, f; autodiff = true)
    return
end

function test_univariate_NLconstraint_is_valid()
    model = Model()
    model2 = Model()
    @variable(model, x >= 0)
    c = @NLconstraint(model, exp(x) <= 1)
    @test is_valid(model, c)
    @test !is_valid(model2, c)
    return
end

function test_multivariate_NLconstraint_is_valid()
    model = Model()
    model2 = Model()
    @variable(model, x >= 0)
    @variable(model, y >= 0)
    c = @NLconstraint(model, exp(x) + log(y) <= 1)
    @test is_valid(model, c)
    @test !is_valid(model2, c)
    return
end

function test_broadcast_error_NLexpression()
    model = Model()
    @variable(model, x)
    @NLexpression(model, expr, sin(x))
    @test_throws(
        ErrorException(
            "`JuMP.value` is not defined for collections of JuMP types. " *
            "Use Julia's broadcast syntax instead: `JuMP.value.(x)`.",
        ),
        value([x, x]),
    )
    return
end

function test_interval_errors()
    model = Model()
    @variable(model, x)
    err = ErrorException(
        "Interval constraint contains non-constant left- or right-hand " *
        "sides. Reformulate as two separate constraints, or move all " *
        "variables into the central term.",
    )
    @test_throws err add_nonlinear_constraint(model, :($x <= $x <= 2 * $x))
    return
end

function test_dual_start_value()
    model = Model()
    @variable(model, x)
    @variable(model, t >= 0)
    @NLconstraint(model, 2x >= 1)
    @NLconstraint(model, t <= sqrt(x))
    @test nonlinear_dual_start_value(model) === nothing
    set_nonlinear_dual_start_value(model, [1.0, -1.0])
    @test nonlinear_dual_start_value(model) == [1.0, -1.0]
    set_nonlinear_dual_start_value(model, nothing)
    @test nonlinear_dual_start_value(model) === nothing
    @test_throws(ArgumentError, set_nonlinear_dual_start_value(model, [1.0]),)
    return
end

function test_user_defined_function_checked_error_univariate()
    function f(x)
        if x >= 1
            y = zeros(1)
            y[1] = (x - 1)^2
            return y[1]
        else
            return (x - 1)^2
        end
    end
    model = Model()
    @variable(model, x >= 0)
    register(model, :f, 1, f; autodiff = true)
    @NLobjective(model, Min, f(x))
    nlp = NLPEvaluator(model)
    MOI.initialize(nlp, Symbol[:Grad])
    g = [NaN]
    MOI.eval_objective_gradient(nlp, g, [0.0])
    @test g == [-2.0]
    err = ErrorException(
        "JuMP's autodiff of the user-defined function f failed with a " *
        "MethodError.\n\n$(JuMP._FORWARD_DIFF_METHOD_ERROR_HELPER)",
    )
    @test_throws(err, MOI.eval_objective_gradient(nlp, g, [2.0]))
    return
end

function test_user_defined_function_checked_error_univariate_other_error()
    function f(x)
        if typeof(x) != Float64
            error("not differentiable")
        end
        return (x - 1)^2
    end
    model = Model()
    @variable(model, x)
    register(model, :f, 1, f; autodiff = true)
    @NLobjective(model, Min, f(x))
    nlp = NLPEvaluator(model)
    MOI.initialize(nlp, Symbol[:Grad])
    err = ErrorException("not differentiable")
    @test_throws(err, MOI.eval_objective_gradient(nlp, [NaN], [2.0]))
    return
end

function test_user_defined_function_checked_error_univariate()
    f(x) = (x - 1)^2
    function ∇f(x)
        if x >= 1
            y = zeros(1)
            y[1] = 2 * (x - 1)
            return y[1]
        else
            return 2 * (x - 1)
        end
    end
    model = Model()
    @variable(model, x >= 0)
    register(model, :f, 1, f, ∇f; autodiff = true)
    @NLobjective(model, Min, f(x))
    nlp = NLPEvaluator(model)
    MOI.initialize(nlp, Symbol[:Hess])
    H = [NaN]
    MOI.eval_hessian_lagrangian(nlp, H, [0.0], 1.0, Float64[])
    @test H == [2.0]
    err = ErrorException(
        "JuMP's autodiff of the user-defined function f failed with a " *
        "MethodError.\n\n$(JuMP._FORWARD_DIFF_METHOD_ERROR_HELPER)",
    )
    @test_throws(
        err,
        MOI.eval_hessian_lagrangian(nlp, H, [2.0], 1.0, Float64[]),
    )
    return
end

function test_user_defined_function_checked_error_multivariate()
    function f(x...)
        if x[1] >= 1
            y = zeros(1)
            y[1] = (x[1] - 1)^2
            return y[1]
        else
            return (x[1] - 1)^2 + x[2]
        end
    end
    model = Model()
    @variable(model, x[1:2] >= 0)
    register(model, :f, 2, f; autodiff = true)
    @NLobjective(model, Min, f(x...))
    nlp = NLPEvaluator(model)
    MOI.initialize(nlp, Symbol[])
    g = [NaN, NaN]
    MOI.eval_objective_gradient(nlp, g, [0.0, 1.0])
    @test g == [-2.0, 1.0]
    err = ErrorException(
        "JuMP's autodiff of the user-defined function f failed with a " *
        "MethodError.\n\n$(JuMP._FORWARD_DIFF_METHOD_ERROR_HELPER)",
    )
    @test_throws(err, MOI.eval_objective_gradient(nlp, g, [2.0, 1.0]))
    return
end

end

TestNLP.runtests()<|MERGE_RESOLUTION|>--- conflicted
+++ resolved
@@ -919,42 +919,6 @@
     return
 end
 
-<<<<<<< HEAD
-    @testset "add_NL_expression, set_NL_objective, and add_NL_constraint" begin
-        model = Model()
-        @variable(model, x)
-        @variable(model, y)
-        @expression(model, aff, x + 2y - 3)
-        @expression(model, quad, x^2 + 2y^2 - x)
-        nlexpr = JuMP.add_NL_expression(model, :($x^2 + $y^2))
-        JuMP.set_NL_objective(model, MOI.MIN_SENSE, :(2 * $nlexpr))
-        JuMP.add_NL_constraint(model, :($x + $y <= 1))
-        JuMP.add_NL_constraint(model, :($x + $y >= 1))
-        JuMP.add_NL_constraint(model, :($x + $y == 1))
-        JuMP.add_NL_constraint(model, :(0 <= $x + $y <= 1))
-        JuMP.add_NL_constraint(model, :($aff == 1))
-        JuMP.add_NL_constraint(model, :($quad == 1))
-
-        d = JuMP.NLPEvaluator(model)
-        MOI.initialize(d, [:ExprGraph])
-        xidx = x.index
-        yidx = y.index
-        @test MOI.objective_expr(d) == :(2.0 * (x[$xidx]^2.0 + x[$yidx]^2.0))
-        @test MOI.constraint_expr(d, 1) == :((x[$xidx] + x[$yidx]) - 1.0 <= 0.0)
-        @test MOI.constraint_expr(d, 2) == :((x[$xidx] + x[$yidx]) - 1.0 >= 0.0)
-        @test MOI.constraint_expr(d, 3) == :((x[$xidx] + x[$yidx]) - 1.0 == 0.0)
-        @test MOI.constraint_expr(d, 4) == :(0.0 <= x[$xidx] + x[$yidx] <= 1.0)
-        @test MOI.constraint_expr(d, 5) ==
-              :((-3.0 + x[$xidx] + 2.0 * x[$yidx]) - 1.0 == 0.0)
-        @test MOI.constraint_expr(d, 6) == :(
-            (
-                +(-1.0 * x[$xidx]) +
-                x[$xidx] * x[$xidx] +
-                x[$yidx] * x[$yidx] * 2.0
-            ) - 1.0 == 0.0
-        )
-    end
-=======
 function test_eval_constraint_and_jacobians()
     m = Model()
     @variable(m, x[1:4])
@@ -985,7 +949,6 @@
     @test jac_values ≈ [1.0, 0.0, 1.0, 3.0]
     return
 end
->>>>>>> 1bb9d45f
 
 function test_non_macro_nonlinear_functions()
     model = Model()
