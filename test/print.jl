#  Copyright 2017, Iain Dunning, Joey Huchette, Miles Lubin, and contributors
#  This Source Code Form is subject to the terms of the Mozilla Public
#  License, v. 2.0. If a copy of the MPL was not distributed with this
#  file, You can obtain one at https://mozilla.org/MPL/2.0/.
#############################################################################
# JuMP
# An algebraic modeling language for Julia
# See https://github.com/jump-dev/JuMP.jl
#############################################################################
# test/print.jl
# Testing $fa pretty-printing-related functionality
#############################################################################

using JuMP
using LinearAlgebra
using Test

import JuMP.IJuliaMode
import JuMP.REPLMode

@static if !(:JuMPExtension in names(Main))
    include(joinpath(@__DIR__, "JuMPExtension.jl"))
end

# Helper function to test IO methods work correctly
function _io_test_show(::Type{REPLMode}, obj, exp_str)
    @test sprint(show, obj) == exp_str
end
function _io_test_show(::Type{IJuliaMode}, obj, exp_str)
    @test sprint(show, "text/latex", obj) == string("\$\$ ", exp_str, " \$\$")
end
function _io_test_print(::Type{REPLMode}, obj, exp_str)
    @test sprint(print, obj) == exp_str
end
function _io_test_print(::Type{IJuliaMode}, obj, exp_str)
    @test sprint(show, "text/latex", obj) == string("\$\$ ", exp_str, " \$\$")
end
function _io_test_print(::Type{REPLMode}, obj::AbstractModel, exp_str)
    @test sprint(print, obj) == exp_str
    @test JuMP.model_string(JuMP.REPLMode, obj) == exp_str
    return
end
function _io_test_print(::Type{IJuliaMode}, obj::AbstractModel, exp_str)
    model = JuMP.latex_formulation(obj)
    @test sprint(io -> show(io, MIME("text/latex"), model)) ==
          string("\$\$ ", exp_str, " \$\$")
    @test JuMP.model_string(JuMP.IJuliaMode, obj) ==
          string("\$\$ ", exp_str, " \$\$")
    # TODO(odow): I don't know how to test an IJulia display without adding
    # IJulia as a test-dependency, so just print and check it doesn't error.
    print(obj)
    return
end

function io_test(mode, obj, exp_str; repl = :both)
    if repl == :show || repl == :both
        _io_test_show(mode, obj, exp_str)
    end
    if repl == :print || repl == :both
        _io_test_print(mode, obj, exp_str)
    end
end

# Used to test that JuMP printing works correctly for types for which
# oneunit is not convertible to Float64
struct UnitNumber <: Number
    α::Float64
end
Base.zero(::Union{UnitNumber,Type{UnitNumber}}) = UnitNumber(0.0)
Base.oneunit(::Union{UnitNumber,Type{UnitNumber}}) = UnitNumber(1.0)
Base.:(+)(u::UnitNumber, v::UnitNumber) = UnitNumber(u.α + v.α)
Base.:(-)(u::UnitNumber, v::UnitNumber) = UnitNumber(u.α - v.α)
Base.:(*)(α::Float64, u::UnitNumber) = UnitNumber(α * u.α)
Base.abs(u::UnitNumber) = UnitNumber(abs(u.α))
Base.isless(u::UnitNumber, v::UnitNumber) = isless(u.α, v.α)

# Used to test extensibility of JuMP printing for `JuMP.AbstractConstraint`
struct CustomConstraint{S<:JuMP.AbstractShape} <: JuMP.AbstractConstraint
    function_str::String
    in_set_str::String
    shape::S
end
function JuMP.function_string(print_mode, constraint::CustomConstraint)
    return constraint.function_str
end
function JuMP.in_set_string(print_mode, constraint::CustomConstraint)
    return constraint.in_set_str
end
struct CustomIndex
    value::Int
end
function JuMP.add_constraint(
    model::JuMP.Model,
    constraint::CustomConstraint,
    name::String,
)
    if !haskey(model.ext, :custom)
        model.ext[:custom_constraints] = CustomConstraint[]
        model.ext[:custom_names] = String[]
    end
    constraints = model.ext[:custom_constraints]
    push!(constraints, constraint)
    push!(model.ext[:custom_names], name)
    return JuMP.ConstraintRef(
        model,
        CustomIndex(length(constraints)),
        constraint.shape,
    )
end
function JuMP.constraint_object(
    cref::JuMP.ConstraintRef{JuMP.Model,CustomIndex},
)
    return cref.model.ext[:custom_constraints][cref.index.value]
end
function JuMP.name(cref::JuMP.ConstraintRef{JuMP.Model,CustomIndex})
    return cref.model.ext[:custom_names][cref.index.value]
end

@testset "Printing" begin
    @testset "expressions" begin
        # Most of the expression logic is well covered by test/operator.jl
        # This is really just to check IJulia printing for expressions
        le = JuMP._math_symbol(REPLMode, :leq)
        ge = JuMP._math_symbol(REPLMode, :geq)

        #------------------------------------------------------------------
        mod = Model()
        @variable(mod, x[1:5])
        @variable(mod, y[i = 2:4, j = i:5])
        @variable(mod, z)

        ex = @expression(mod, x[1] + 2 * y[2, 3])
        io_test(REPLMode, ex, "x[1] + 2 y[2,3]")
        io_test(IJuliaMode, ex, "x_{1} + 2 y_{2,3}")

        ex = @expression(mod, x[1] + 2 * y[2, 3] + x[1])
        io_test(REPLMode, ex, "2 x[1] + 2 y[2,3]")
        io_test(IJuliaMode, ex, "2 x_{1} + 2 y_{2,3}")

        # TODO: These tests shouldn't depend on order of the two variables in
        # quadratic terms, i.e., x*y vs y*x.
        ex = @expression(mod, (x[1] + x[2]) * (y[2, 2] + 3.0))
        io_test(REPLMode, ex, "x[1]*y[2,2] + x[2]*y[2,2] + 3 x[1] + 3 x[2]")
        io_test(
            IJuliaMode,
            ex,
            "x_{1}\\times y_{2,2} + x_{2}\\times y_{2,2} + 3 x_{1} + 3 x_{2}",
        )

        ex = @expression(mod, (y[2, 2] + 3.0) * (x[1] + x[2]))
        io_test(REPLMode, ex, "y[2,2]*x[1] + y[2,2]*x[2] + 3 x[1] + 3 x[2]")
        io_test(
            IJuliaMode,
            ex,
            "y_{2,2}\\times x_{1} + y_{2,2}\\times x_{2} + 3 x_{1} + 3 x_{2}",
        )

        ex = @expression(mod, (x[1] + x[2]) * (y[2, 2] + 3.0) + z^2 - 1)
        repl_sq = JuMP._math_symbol(REPLMode, :sq)
        io_test(
            REPLMode,
            ex,
            "x[1]*y[2,2] + x[2]*y[2,2] + z$repl_sq + 3 x[1] + 3 x[2] - 1",
        )
        ijulia_sq = JuMP._math_symbol(IJuliaMode, :sq)
        io_test(
            IJuliaMode,
            ex,
            "x_{1}\\times y_{2,2} + x_{2}\\times y_{2,2} + z$ijulia_sq + 3 x_{1} + 3 x_{2} - 1",
        )

        ex = @expression(mod, -z * x[1] - x[1] * z + x[1] * x[2] + 0 * z^2)
        io_test(REPLMode, ex, "-2 z*x[1] + x[1]*x[2]")
        io_test(IJuliaMode, ex, "-2 z\\times x_{1} + x_{1}\\times x_{2}")

        ex = z^2 + x[1] - z^2 - x[1]
        io_test(REPLMode, ex, "0 z² + 0 x[1]")
        io_test(IJuliaMode, ex, "0 z$ijulia_sq + 0 x_{1}")
    end

    # See https://github.com/jump-dev/JuMP.jl/pull/1352
    @testset "Expression of coefficient type with unit" begin
        m = Model()
        @variable m x
        @variable m y
        u = UnitNumber(2.0)
        aff = JuMP.GenericAffExpr(zero(u), x => u, y => zero(u))
        io_test(REPLMode, aff, "UnitNumber(2.0) x + UnitNumber(0.0) y")
        io_test(IJuliaMode, aff, "UnitNumber(2.0) x + UnitNumber(0.0) y")
        drop_zeros!(aff)
        io_test(REPLMode, aff, "UnitNumber(2.0) x")
        io_test(IJuliaMode, aff, "UnitNumber(2.0) x")
        quad = aff * x
        io_test(REPLMode, quad, "UnitNumber(2.0) x² + UnitNumber(0.0)")
        io_test(IJuliaMode, quad, "UnitNumber(2.0) x^2 + UnitNumber(0.0)")
    end

    @testset "Nonlinear expressions" begin
        model = Model()
        @variable(model, x)
        expr = @NLexpression(model, x + 1)
        io_test(REPLMode, expr, "\"Reference to nonlinear expression #1\"")
    end

    @testset "Nonlinear parameters" begin
        model = Model()
        @NLparameter(model, param == 1.0)
        io_test(REPLMode, param, "\"Reference to nonlinear parameter #1\"")
    end

    @testset "Registered nonlinear parameters" begin
        model = Model()
        model[:param] = @NLparameter(model, param == 1.0)
        io_test(REPLMode, param, "\"Reference to nonlinear parameter param\"")
    end

    @testset "NLPEvaluator" begin
        model = Model()
        evaluator = JuMP.NLPEvaluator(model)
        io_test(REPLMode, evaluator, "\"A JuMP.NLPEvaluator\"")
    end

    @testset "Nonlinear constraints" begin
        le = JuMP._math_symbol(REPLMode, :leq)
        ge = JuMP._math_symbol(REPLMode, :geq)
        eq = JuMP._math_symbol(REPLMode, :eq)

        model = Model()
        @variable(model, x)
        constr_le = @NLconstraint(model, sin(x) <= 1)
        constr_ge = @NLconstraint(model, sin(x) >= 1)
        constr_eq = @NLconstraint(model, sin(x) == 1)
        constr_range = @NLconstraint(model, 0 <= sin(x) <= 1)
        constr_exponent_1 = @NLconstraint(model, x^4 <= 1)
        constr_exponent_2 = @NLconstraint(model, x^40.23 <= 1)
        constr_exponent_3 = @NLconstraint(model, x^4 + x^3 + x^2 <= 1)
        constr_exponent_4 = @NLconstraint(model, x^-4 + x^-3 + x^-2 <= 1)
        constr_exponent_5 = @NLconstraint(model, x^(x * x) <= 1)
        constr_exponent_6 = @NLconstraint(model, x^(2x) <= 1)
        constr_exponent_7 = @NLconstraint(model, x^(2 * 5) <= 1)
        constr_exponent_8 = @NLconstraint(model, x^(x^2) <= 1)

        io_test(REPLMode, constr_le, "sin(x) - 1.0 $le 0")
        io_test(REPLMode, constr_ge, "sin(x) - 1.0 $ge 0")
        io_test(REPLMode, constr_eq, "sin(x) - 1.0 $eq 0")
        # Note: This is inconsistent with the "x in [-1, 1]" printing for
        # regular constraints.
        io_test(REPLMode, constr_range, "0 $le sin(x) $le 1")
        io_test(REPLMode, constr_exponent_1, "x ^ 4.0 - 1.0 $le 0")
        io_test(REPLMode, constr_exponent_2, "x ^ 40.23 - 1.0 $le 0")
        io_test(
            REPLMode,
            constr_exponent_3,
            "(x ^ 4.0 + x ^ 3.0 + x ^ 2.0) - 1.0 $le 0",
        )
        io_test(
            REPLMode,
            constr_exponent_4,
            "(x ^ -4.0 + x ^ -3.0 + x ^ -2.0) - 1.0 $le 0",
        )
        io_test(REPLMode, constr_exponent_5, "x ^ (x * x) - 1.0 $le 0")
        io_test(REPLMode, constr_exponent_6, "x ^ (2.0 * x) - 1.0 $le 0")
        io_test(REPLMode, constr_exponent_7, "x ^ (2.0 * 5.0) - 1.0 $le 0")
        io_test(REPLMode, constr_exponent_8, "x ^ (x ^ 2.0) - 1.0 $le 0")

        io_test(IJuliaMode, constr_le, "sin(x) - 1.0 \\leq 0")
        io_test(IJuliaMode, constr_ge, "sin(x) - 1.0 \\geq 0")
        io_test(IJuliaMode, constr_eq, "sin(x) - 1.0 = 0")
        io_test(IJuliaMode, constr_range, "0 \\leq sin(x) \\leq 1")
        io_test(IJuliaMode, constr_exponent_1, "x ^ {4.0} - 1.0 \\leq 0")
        io_test(IJuliaMode, constr_exponent_2, "x ^ {40.23} - 1.0 \\leq 0")
        io_test(
            IJuliaMode,
            constr_exponent_3,
            "(x ^ {4.0} + x ^ {3.0} + x ^ {2.0}) - 1.0 \\leq 0",
        )
        io_test(
            IJuliaMode,
            constr_exponent_4,
            "(x ^ {-4.0} + x ^ {-3.0} + x ^ {-2.0}) - 1.0 \\leq 0",
        )
        io_test(IJuliaMode, constr_exponent_5, "x ^ {x * x} - 1.0 \\leq 0")
        io_test(IJuliaMode, constr_exponent_6, "x ^ {2.0 * x} - 1.0 \\leq 0")
        io_test(IJuliaMode, constr_exponent_7, "x ^ {2.0 * 5.0} - 1.0 \\leq 0")
        io_test(IJuliaMode, constr_exponent_8, "x ^ {x ^ {2.0}} - 1.0 \\leq 0")
    end

    @testset "Nonlinear constraints with embedded parameters/expressions" begin
        le = JuMP._math_symbol(REPLMode, :leq)

        model = Model()
        @variable(model, x)
        expr = @NLexpression(model, x + 1)
        @NLparameter(model, param == 1.0)

        constr = @NLconstraint(model, expr - param <= 0)
        io_test(
            REPLMode,
            constr,
            "(subexpression[1] - parameter[1]) - 0.0 $le 0",
        )
        io_test(
            IJuliaMode,
            constr,
            "(subexpression_{1} - parameter_{1}) - 0.0 \\leq 0",
        )
    end

    @testset "Nonlinear constraints with embedded registered parameters/expressions" begin
        le = JuMP._math_symbol(REPLMode, :leq)

        model = Model()
        @variable(model, x)
        expr = @NLexpression(model, x + 1)
        model[:param] = @NLparameter(model, param == 1.0)

        constr = @NLconstraint(model, expr - param <= 0)
        io_test(REPLMode, constr, "(subexpression[1] - param) - 0.0 $le 0")
        io_test(IJuliaMode, constr, "(subexpression_{1} - param) - 0.0 \\leq 0")
    end

    @testset "Custom constraint" begin
        model = Model()
        function test_constraint(function_str, in_set_str, name)
            constraint =
                CustomConstraint(function_str, in_set_str, JuMP.ScalarShape())
            cref = JuMP.add_constraint(model, constraint, name)
            @test string(cref) == "$name : $function_str $in_set_str"
        end
        test_constraint("fun", "set", "name")
        test_constraint("a", "b", "c")
    end
end

function printing_test(ModelType::Type{<:JuMP.AbstractModel})
    @testset "VariableRef" begin
        m = ModelType()
        @variable(m, 0 <= x <= 2)

        @test JuMP.name(x) == "x"
        io_test(REPLMode, x, "x")
        io_test(IJuliaMode, x, "x")

        JuMP.set_name(x, "x2")
        @test JuMP.name(x) == "x2"
        io_test(REPLMode, x, "x2")
        io_test(IJuliaMode, x, "x2")

        JuMP.set_name(x, "")
        @test JuMP.name(x) == ""
        io_test(REPLMode, x, "noname")
        io_test(IJuliaMode, x, "noname")

        @variable(m, z[1:2, 3:5])
        @test JuMP.name(z[1, 3]) == "z[1,3]"
        io_test(REPLMode, z[1, 3], "z[1,3]")
        io_test(IJuliaMode, z[1, 3], "z_{1,3}")
        @test JuMP.name(z[2, 4]) == "z[2,4]"
        io_test(REPLMode, z[2, 4], "z[2,4]")
        io_test(IJuliaMode, z[2, 4], "z_{2,4}")
        @test JuMP.name(z[2, 5]) == "z[2,5]"
        io_test(REPLMode, z[2, 5], "z[2,5]")
        io_test(IJuliaMode, z[2, 5], "z_{2,5}")

        @variable(m, w[3:9, ["red", "blue", "green"]])
        @test JuMP.name(w[7, "green"]) == "w[7,green]"
        io_test(REPLMode, w[7, "green"], "w[7,green]")
        io_test(IJuliaMode, w[7, "green"], "w_{7,green}")

        rng = 2:5
        @variable(m, v[rng, rng, rng, rng, rng, rng, rng])
        a_v = v[4, 5, 2, 3, 2, 2, 4]
        @test JuMP.name(a_v) == "v[4,5,2,3,2,2,4]"
        io_test(REPLMode, a_v, "v[4,5,2,3,2,2,4]")
        io_test(IJuliaMode, a_v, "v_{4,5,2,3,2,2,4}")
    end

    @testset "base_name keyword argument" begin
        m = ModelType()
        @variable(m, x, base_name = "foo")
        @variable(m, y[1:3], base_name = "bar")
        num = 123
        @variable(m, z[[:red, :blue]], base_name = "color_$num")
        @variable(m, v[1:2, 1:2], PSD, base_name = string("i", "$num", num))
        @variable(m, w[1:3, 1:3], Symmetric, base_name = "symm")

        io_test(REPLMode, x, "foo")
        io_test(IJuliaMode, x, "foo")
        io_test(REPLMode, y[2], "bar[2]")
        io_test(IJuliaMode, y[2], "bar_{2}")
        io_test(REPLMode, z[:red], "color_123[red]")
        io_test(IJuliaMode, z[:red], "color\\_123_{red}")
        io_test(REPLMode, v[2, 1], "i123123[1,2]")
        io_test(IJuliaMode, v[2, 1], "i123123_{1,2}")
        io_test(REPLMode, w[1, 3], "symm[1,3]")
        io_test(IJuliaMode, w[1, 3], "symm_{1,3}")
    end

    @testset "VectorOfVariable constraints" begin
        ge = JuMP._math_symbol(REPLMode, :geq)
        in_sym = JuMP._math_symbol(REPLMode, :in)
        model = ModelType()
        @variable(model, x)
        @variable(model, y)
        zero_constr = @constraint(model, [x, y] in MOI.Zeros(2))

        io_test(
            REPLMode,
            zero_constr,
            "[x, y] $in_sym MathOptInterface.Zeros(2)",
        )
        # TODO: Test in IJulia mode and do nice printing for Zeros().
    end

    @testset "Scalar AffExpr constraints" begin
        le = JuMP._math_symbol(REPLMode, :leq)
        ge = JuMP._math_symbol(REPLMode, :geq)
        eq = JuMP._math_symbol(REPLMode, :eq)
        in_sym = JuMP._math_symbol(REPLMode, :in)

        model = ModelType()
        @variable(model, x)
        @constraint(model, linear_le, x + 0 <= 1)
        @constraint(model, linear_ge, x + 0 >= 1)
        @constraint(model, linear_eq, x + 0 == 1)
        @constraint(model, linear_range, -1 <= x + 0 <= 1)
        linear_noname = @constraint(model, x + 0 <= 1)

        io_test(REPLMode, linear_le, "linear_le : x $le 1.0")
        io_test(REPLMode, linear_eq, "linear_eq : x $eq 1.0")
        io_test(REPLMode, linear_range, "linear_range : x $in_sym [-1.0, 1.0]")
        io_test(REPLMode, linear_noname, "x $le 1.0")

        # io_test doesn't work here because constraints print with a mix of math
        # and non-math.
        @test sprint(show, "text/latex", linear_le) ==
              "linear_le : \$ x \\leq 1.0 \$"
        @test sprint(show, "text/latex", linear_ge) ==
              "linear_ge : \$ x \\geq 1.0 \$"
        @test sprint(show, "text/latex", linear_eq) ==
              "linear_eq : \$ x = 1.0 \$"
        @test sprint(show, "text/latex", linear_range) ==
              "linear_range : \$ x \\in \\[-1.0, 1.0\\] \$"
        @test sprint(show, "text/latex", linear_noname) ==
              "\$\$ x \\leq 1.0 \$\$"
    end

    @testset "Vector AffExpr constraints" begin
        in_sym = JuMP._math_symbol(REPLMode, :in)

        model = ModelType()
        @variable(model, x)
        @constraint(model, soc_constr, [x - 1, x + 1] in SecondOrderCone())

        io_test(
            REPLMode,
            soc_constr,
            "soc_constr : " *
            "[x - 1, x + 1] $in_sym MathOptInterface.SecondOrderCone(2)",
        )

        # TODO: Test in IJulia mode.
    end

    @testset "Scalar QuadExpr constraints" begin
        in_sym = JuMP._math_symbol(REPLMode, :in)
        le = JuMP._math_symbol(REPLMode, :leq)
        sq = JuMP._math_symbol(REPLMode, :sq)

        model = ModelType()
        @variable(model, x)
        quad_constr = @constraint(model, 2x^2 <= 1)

        io_test(REPLMode, quad_constr, "2 x$sq $le 1.0")
        # TODO: Test in IJulia mode.
    end
    @testset "Scalar Indicator constraints" begin
        le = JuMP._math_symbol(REPLMode, :leq)

        model = ModelType()
        @variable(model, x, Bin)
        @variable(model, y)
        ind_constr = @constraint(model, !x => {y <= 1})

        io_test(REPLMode, ind_constr, "!x => {y $le 1.0}")
        # TODO: Test in IJulia mode.
    end
end

# Test printing of models of type `ModelType` for which the model is stored in
# an MOI backend
function model_printing_test(ModelType::Type{<:JuMP.AbstractModel})
    @testset "Model" begin
        repl(s) = JuMP._math_symbol(REPLMode, s)
        le, ge, eq, fa = repl(:leq), repl(:geq), repl(:eq), repl(:for_all)
        inset, dots = repl(:in), repl(:dots)
        infty, union = repl(:infty), repl(:union)
        Vert, sub2 = repl(:Vert), repl(:sub2)
        for_all = repl(:for_all)

        #------------------------------------------------------------------

        model_1 = ModelType()
        @variable(model_1, a >= 1)
        @variable(model_1, b <= 1)
        @variable(model_1, -1 <= c <= 1)
        @variable(model_1, a1 >= 1, Int)
        @variable(model_1, b1 <= 1, Int)
        @variable(model_1, -1 <= c1 <= 1, Int)
        @variable(model_1, x, Bin)
        @variable(model_1, y)
        @variable(model_1, z, Int)
        @variable(model_1, u[1:3], Bin)
        @variable(model_1, fi == 9)
        @objective(model_1, Max, a - b + 2a1 - 10x)
        @constraint(model_1, con, a + b - 10c + c1 - 2x <= 1)
        @constraint(model_1, a * b <= 2)
        @constraint(model_1, soc, [1 - a; u] in SecondOrderCone())
        @constraint(model_1, [a b; c x] in PSDCone())
        @constraint(model_1, Symmetric([a b; b x]) in PSDCone())
        @constraint(
            model_1,
            [a, b, c] in MOI.PositiveSemidefiniteConeTriangle(2)
        )
        @constraint(
            model_1,
            [a, b, c, x] in MOI.PositiveSemidefiniteConeSquare(2)
        )

        VariableType = typeof(a)

        io_test(
            REPLMode,
            model_1,
            """
Max a - b + 2 a1 - 10 x
Subject to
 con : a + b - 10 c + c1 - 2 x $le 1.0
 a*b $le 2.0
 [a  b;
  b  x] $inset PSDCone()
 [a, b, c] $inset MathOptInterface.PositiveSemidefiniteConeTriangle(2)
 [a  b;
  c  x] $inset PSDCone()
 [a, b, c, x] $inset MathOptInterface.PositiveSemidefiniteConeSquare(2)
 soc : [-a + 1, u[1], u[2], u[3]] $inset MathOptInterface.SecondOrderCone(4)
 fi $eq 9.0
 a $ge 1.0
 c $ge -1.0
 a1 $ge 1.0
 c1 $ge -1.0
 b $le 1.0
 c $le 1.0
 b1 $le 1.0
 c1 $le 1.0
 a1 integer
 b1 integer
 c1 integer
 z integer
 x binary
 u[1] binary
 u[2] binary
 u[3] binary
""",
            repl = :print,
        )

        io_test(
            REPLMode,
            model_1,
            """
A JuMP Model
Maximization problem with:
Variables: 13
Objective function type: $(GenericAffExpr{Float64,VariableType})
`$(GenericAffExpr{Float64,VariableType})`-in-`MathOptInterface.LessThan{Float64}`: 1 constraint
`$(GenericQuadExpr{Float64,VariableType})`-in-`MathOptInterface.LessThan{Float64}`: 1 constraint
`$(Array{VariableType,1})`-in-`MathOptInterface.PositiveSemidefiniteConeTriangle`: 2 constraints
`$(Array{VariableType,1})`-in-`MathOptInterface.PositiveSemidefiniteConeSquare`: 2 constraints
`$(Array{GenericAffExpr{Float64,VariableType},1})`-in-`MathOptInterface.SecondOrderCone`: 1 constraint
`$VariableType`-in-`MathOptInterface.EqualTo{Float64}`: 1 constraint
`$VariableType`-in-`MathOptInterface.GreaterThan{Float64}`: 4 constraints
`$VariableType`-in-`MathOptInterface.LessThan{Float64}`: 4 constraints
`$VariableType`-in-`MathOptInterface.Integer`: 4 constraints
`$VariableType`-in-`MathOptInterface.ZeroOne`: 4 constraints
Model mode: AUTOMATIC
CachingOptimizer state: NO_OPTIMIZER
Solver name: No optimizer attached.
Names registered in the model: a, a1, b, b1, c, c1, con, fi, soc, u, x, y, z""",
            repl = :show,
        )

        io_test(
            IJuliaMode,
            model_1,
            "\\begin{aligned}\n" *
            "\\max\\quad & a - b + 2 a1 - 10 x\\\\\n" *
            "\\text{Subject to} \\quad & a + b - 10 c + c1 - 2 x \\leq 1.0\\\\\n" *
            " & a\\times b \\leq 2.0\\\\\n" *
            " & \\begin{bmatrix}\n" *
            "a & b\\\\\n" *
            "\\cdot & x\\\\\n" *
            "\\end{bmatrix} \\in \\text{PSDCone()}\\\\\n" *
            " & [a, b, c] \\in \\text{MathOptInterface.PositiveSemidefiniteConeTriangle(2)}\\\\\n" *
            " & \\begin{bmatrix}\n" *
            "a & b\\\\\n" *
            "c & x\\\\\n" *
            "\\end{bmatrix} \\in \\text{PSDCone()}\\\\\n" *
            " & [a, b, c, x] \\in \\text{MathOptInterface.PositiveSemidefiniteConeSquare(2)}\\\\\n" *
            " & [-a + 1, u_{1}, u_{2}, u_{3}] \\in \\text{MathOptInterface.SecondOrderCone(4)}\\\\\n" *
            " & fi = 9.0\\\\\n" *
            " & a \\geq 1.0\\\\\n" *
            " & c \\geq -1.0\\\\\n" *
            " & a1 \\geq 1.0\\\\\n" *
            " & c1 \\geq -1.0\\\\\n" *
            " & b \\leq 1.0\\\\\n" *
            " & c \\leq 1.0\\\\\n" *
            " & b1 \\leq 1.0\\\\\n" *
            " & c1 \\leq 1.0\\\\\n" *
            " & a1 \\in \\mathbb{Z}\\\\\n" *
            " & b1 \\in \\mathbb{Z}\\\\\n" *
            " & c1 \\in \\mathbb{Z}\\\\\n" *
            " & z \\in \\mathbb{Z}\\\\\n" *
            " & x \\in \\{0, 1\\}\\\\\n" *
            " & u_{1} \\in \\{0, 1\\}\\\\\n" *
            " & u_{2} \\in \\{0, 1\\}\\\\\n" *
            " & u_{3} \\in \\{0, 1\\}\\\\\n" *
            "\\end{aligned}",
            repl = :print,
        )

        #------------------------------------------------------------------

        model_2 = ModelType()
        @variable(model_2, x, Bin)
        @variable(model_2, y, Int)
        @constraint(model_2, x * y <= 1)

        io_test(
            REPLMode,
            model_2,
            """
A JuMP Model
Feasibility problem with:
Variables: 2
`$(GenericQuadExpr{Float64,VariableType})`-in-`MathOptInterface.LessThan{Float64}`: 1 constraint
`$VariableType`-in-`MathOptInterface.Integer`: 1 constraint
`$VariableType`-in-`MathOptInterface.ZeroOne`: 1 constraint
Model mode: AUTOMATIC
CachingOptimizer state: NO_OPTIMIZER
Solver name: No optimizer attached.
Names registered in the model: x, y""",
            repl = :show,
        )

        model_3 = ModelType()
        @variable(model_3, x)
        @constraint(model_3, x <= 3)

        io_test(
            REPLMode,
            model_3,
            """
A JuMP Model
Feasibility problem with:
Variable: 1
`$(GenericAffExpr{Float64,VariableType})`-in-`MathOptInterface.LessThan{Float64}`: 1 constraint
Model mode: AUTOMATIC
CachingOptimizer state: NO_OPTIMIZER
Solver name: No optimizer attached.
Names registered in the model: x""",
            repl = :show,
        )
    end
end

# Test printing of models of type `ModelType` for which the model is stored in
# its JuMP form, e.g., as `AbstractVariable`s and `AbstractConstraint`s.
# This is used by `JuMPExtension` but can also be used by external packages such
# as `StructJuMP`, see https://github.com/jump-dev/JuMP.jl/issues/1711
function model_extension_printing_test(ModelType::Type{<:JuMP.AbstractModel})
    @testset "Model" begin
        repl(s) = JuMP._math_symbol(REPLMode, s)
        le, ge, eq, fa = repl(:leq), repl(:geq), repl(:eq), repl(:for_all)
        inset, dots = repl(:in), repl(:dots)
        infty, union = repl(:infty), repl(:union)
        Vert, sub2 = repl(:Vert), repl(:sub2)
        for_all = repl(:for_all)

        #------------------------------------------------------------------

        model_1 = ModelType()
        @variable(model_1, a >= 1)
        @variable(model_1, b <= 1)
        @variable(model_1, -1 <= c <= 1)
        @variable(model_1, a1 >= 1, Int)
        @variable(model_1, b1 <= 1, Int)
        @variable(model_1, -1 <= c1 <= 1, Int)
        @variable(model_1, x, Bin)
        @variable(model_1, y)
        @variable(model_1, z, Int)
        @variable(model_1, u[1:3], Bin)
        @variable(model_1, fi == 9)
        @objective(model_1, Max, a - b + 2a1 - 10x)
        @constraint(model_1, a + b - 10c - 2x + c1 <= 1)
        @constraint(model_1, a * b <= 2)
        @constraint(model_1, [1 - a; u] in SecondOrderCone())

        VariableType = typeof(a)

        # TODO variable constraints
        io_test(
            REPLMode,
            model_1,
            """
Max a - b + 2 a1 - 10 x
Subject to
 a + b - 10 c - 2 x + c1 $le 1.0
 a*b $le 2.0
 [-a + 1, u[1], u[2], u[3]] $inset MathOptInterface.SecondOrderCone(4)
""",
            repl = :print,
        )

        io_test(
            REPLMode,
            model_1,
            """
A JuMP Model
Maximization problem with:
Variables: 13
Objective function type: $(GenericAffExpr{Float64,VariableType})
Constraints: 3
Names registered in the model: a, a1, b, b1, c, c1, fi, u, x, y, z""",
            repl = :show,
        )

        io_test(
            IJuliaMode,
            model_1,
            "\\begin{aligned}\n" *
            "\\max\\quad & a - b + 2 a1 - 10 x\\\\\n" *
            "\\text{Subject to} \\quad & a + b - 10 c - 2 x + c1 \\leq 1.0\\\\\n" *
            " & a\\times b \\leq 2.0\\\\\n" *
            " & [-a + 1, u_{1}, u_{2}, u_{3}] \\in \\text{MathOptInterface.SecondOrderCone(4)}\\\\\n" *
            "\\end{aligned}",
            repl = :print,
        )

        #------------------------------------------------------------------

        model_2 = ModelType()
        @variable(model_2, x, Bin)
        @variable(model_2, y, Int)
        @constraint(model_2, x * y <= 1)

        io_test(
            REPLMode,
            model_2,
            """
A JuMP Model
Feasibility problem with:
Variables: 2
Constraint: 1
Names registered in the model: x, y""",
            repl = :show,
        )

        model_3 = ModelType()
        @variable(model_3, x)
        @constraint(model_3, x <= 3)

        io_test(
            REPLMode,
            model_3,
            """
A JuMP Model
Feasibility problem with:
Variable: 1
Constraint: 1
Names registered in the model: x""",
            repl = :show,
        )
    end
end

@testset "Printing for JuMP.Model" begin
    printing_test(Model)
    model_printing_test(Model)
    @testset "Model with nonlinear terms" begin
        eq = JuMP._math_symbol(REPLMode, :eq)
        model = Model()
        @variable(model, x)
        @NLobjective(model, Max, sin(x))
        c = @NLexpression(model, cos(x))
        @NLconstraint(model, c == 0)

        io_test(
            REPLMode,
            model,
            """
A JuMP Model
Maximization problem with:
Variable: 1
Objective function type: Nonlinear
Nonlinear: 1 constraint
Model mode: AUTOMATIC
CachingOptimizer state: NO_OPTIMIZER
Solver name: No optimizer attached.
Names registered in the model: x""",
            repl = :show,
        )

        io_test(
            REPLMode,
            model,
            """
Max sin(x)
Subject to
 subexpression[1] - 0.0 $eq 0
With NL expressions
 subexpression[1]: cos(x)
""",
            repl = :print,
        )

        io_test(
            IJuliaMode,
            model,
            "\\begin{aligned}\n" *
            "\\max\\quad & sin(x)\\\\\n" *
            "\\text{Subject to} \\quad & subexpression_{1} - 0.0 = 0\\\\\n" *
            "\\text{With NL expressions} \\quad & subexpression_{1}: cos(x)\\\\\n" *
            "\\end{aligned}",
            repl = :print,
        )
    end
    @testset "SingleVariable constraints" begin
        ge = JuMP._math_symbol(REPLMode, :geq)
        in_sym = JuMP._math_symbol(REPLMode, :in)
        model = Model()
        @variable(model, x >= 10)
        zero_one = @constraint(model, x in MOI.ZeroOne())

        io_test(REPLMode, JuMP.LowerBoundRef(x), "x $ge 10.0")
        io_test(REPLMode, zero_one, "x binary")
        # TODO: Test in IJulia mode
    end
    @testset "Feasibility" begin
        io_test(
            IJuliaMode,
            Model(),
            "\\begin{aligned}\n\\text{feasibility}\\\\\n\\end{aligned}",
            repl = :print,
        )
    end
    @testset "Min" begin
        model = Model()
        @variable(model, x)
        @objective(model, Min, x)
        io_test(
            IJuliaMode,
            model,
            "\\begin{aligned}\n\\min\\quad & x\\\\\n\\end{aligned}",
            repl = :print,
        )
    end
end

@testset "Printing for JuMPExtension.MyModel" begin
    printing_test(JuMPExtension.MyModel)
    model_extension_printing_test(JuMPExtension.MyModel)
end

@testset "Print IJulia with math operators" begin
    model = Model()
    @variable(model, x_ab)
    io_test(IJuliaMode, x_ab, "x\\_ab")
    @variable(model, y[1:2], base_name = "y[:a]")
    io_test(IJuliaMode, y[1], "y[:a]_{1}")
    io_test(IJuliaMode, y[2], "y[:a]_{2}")
    @variable(model, z, base_name = "z^1")
    io_test(IJuliaMode, z, "z\\^1")
end

@testset "Print solution summary" begin
    model = Model()
    @variable(model, x <= 2.0)
    @variable(model, y >= 0.0)
    @objective(model, Min, -x)
    c = @constraint(model, x + y <= 1) # anonymous constraint

    set_optimizer(
        model,
        () -> MOIU.MockOptimizer(
            MOIU.Model{Float64}(),
            eval_objective_value = false,
        ),
    )
    optimize!(model)

    mockoptimizer = JuMP.unsafe_backend(model)
    MOI.set(mockoptimizer, MOI.TerminationStatus(), MOI.OPTIMAL)
    MOI.set(mockoptimizer, MOI.RawStatusString(), "solver specific string")
    MOI.set(mockoptimizer, MOI.ObjectiveValue(), -1.0)
    MOI.set(mockoptimizer, MOI.ObjectiveBound(), 3.0)
    MOI.set(mockoptimizer, MOI.ResultCount(), 1)
    MOI.set(mockoptimizer, MOI.PrimalStatus(), MOI.FEASIBLE_POINT)
    MOI.set(mockoptimizer, MOI.DualStatus(), MOI.FEASIBLE_POINT)
    MOI.set(mockoptimizer, MOI.VariablePrimal(), JuMP.optimizer_index(x), 1.0)
    MOI.set(mockoptimizer, MOI.VariablePrimal(), JuMP.optimizer_index(y), 0.0)
    MOI.set(mockoptimizer, MOI.ConstraintDual(), JuMP.optimizer_index(c), -1.0)
    MOI.set(
        mockoptimizer,
        MOI.ConstraintDual(),
        JuMP.optimizer_index(JuMP.UpperBoundRef(x)),
        0.0,
    )
    MOI.set(
        mockoptimizer,
        MOI.ConstraintDual(),
        JuMP.optimizer_index(JuMP.LowerBoundRef(y)),
        1.0,
    )
<<<<<<< HEAD
    MOI.set(mockoptimizer, MOI.SimplexIterations(), Int64(1))
    MOI.set(mockoptimizer, MOI.BarrierIterations(), Int64(1))
    MOI.set(mockoptimizer, MOI.NodeCount(), Int64(1))
    MOI.set(mockoptimizer, MOI.SolveTimeSec(), 5.0)
=======
    MOI.set(mockoptimizer, MOI.SimplexIterations(), 3)
    MOI.set(mockoptimizer, MOI.BarrierIterations(), 2)
    MOI.set(mockoptimizer, MOI.NodeCount(), 1)
    MOI.set(mockoptimizer, MOI.SolveTime(), 5.0)
>>>>>>> 0746f839

    @test sprint(show, solution_summary(model)) == """
* Solver : Mock

* Status
  Termination status : OPTIMAL
  Primal status      : FEASIBLE_POINT
  Dual status        : FEASIBLE_POINT
  Message from the solver:
  "solver specific string"

* Candidate solution
  Objective value      : -1.0
  Objective bound      : 3.0
  Dual objective value : -1.0

* Work counters
  Solve time (sec)   : 5.00000
  Simplex iterations : 3
  Barrier iterations : 2
  Node count         : 1
"""

    @test sprint(
        (io, model) -> show(io, solution_summary(model, verbose = true)),
        model,
    ) == """
* Solver : Mock

* Status
  Termination status : OPTIMAL
  Primal status      : FEASIBLE_POINT
  Dual status        : FEASIBLE_POINT
  Result count       : 1
  Has duals          : true
  Message from the solver:
  "solver specific string"

* Candidate solution
  Objective value      : -1.0
  Objective bound      : 3.0
  Dual objective value : -1.0
  Primal solution :
    x : 1.0
    y : 0.0
  Dual solution :

* Work counters
  Solve time (sec)   : 5.00000
  Simplex iterations : 3
  Barrier iterations : 2
  Node count         : 1
"""
end<|MERGE_RESOLUTION|>--- conflicted
+++ resolved
@@ -922,17 +922,10 @@
         JuMP.optimizer_index(JuMP.LowerBoundRef(y)),
         1.0,
     )
-<<<<<<< HEAD
-    MOI.set(mockoptimizer, MOI.SimplexIterations(), Int64(1))
-    MOI.set(mockoptimizer, MOI.BarrierIterations(), Int64(1))
+    MOI.set(mockoptimizer, MOI.SimplexIterations(), Int64(3))
+    MOI.set(mockoptimizer, MOI.BarrierIterations(), Int64(2))
     MOI.set(mockoptimizer, MOI.NodeCount(), Int64(1))
     MOI.set(mockoptimizer, MOI.SolveTimeSec(), 5.0)
-=======
-    MOI.set(mockoptimizer, MOI.SimplexIterations(), 3)
-    MOI.set(mockoptimizer, MOI.BarrierIterations(), 2)
-    MOI.set(mockoptimizer, MOI.NodeCount(), 1)
-    MOI.set(mockoptimizer, MOI.SolveTime(), 5.0)
->>>>>>> 0746f839
 
     @test sprint(show, solution_summary(model)) == """
 * Solver : Mock
